--- conflicted
+++ resolved
@@ -104,11 +104,10 @@
     private String scenarioTestsRepository;
 
     @Transient
-<<<<<<< HEAD
+    private Properties jobProperties = new Properties();
+
+    @Transient
     private String configChangeSetRepository;
-=======
-    private Properties jobProperties = new Properties();
->>>>>>> fd4249cc
 
     @Transient
     private ResultFormat resultFormat;
