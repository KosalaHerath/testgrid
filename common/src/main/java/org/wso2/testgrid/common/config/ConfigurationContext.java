/*
 * Copyright (c) 2018, WSO2 Inc. (http://www.wso2.org) All Rights Reserved.
 *
 * WSO2 Inc. licenses this file to you under the Apache License,
 * Version 2.0 (the "License"); you may not use this file except
 * in compliance with the License.
 * You may obtain a copy of the License at
 *
 * http://www.apache.org/licenses/LICENSE-2.0
 *
 * Unless required by applicable law or agreed to in writing,
 * software distributed under the License is distributed on an
 * "AS IS" BASIS, WITHOUT WARRANTIES OR CONDITIONS OF ANY
 * KIND, either express or implied.  See the License for the
 * specific language governing permissions and limitations
 * under the License.
 */

package org.wso2.testgrid.common.config;

import org.slf4j.Logger;
import org.slf4j.LoggerFactory;
import org.wso2.testgrid.common.TestGridConstants;
import org.wso2.testgrid.common.util.StringUtil;
import org.wso2.testgrid.common.util.TestGridUtil;

import java.io.IOException;
import java.io.InputStream;
import java.nio.file.Files;
import java.nio.file.Path;
import java.util.Properties;

/**
 * Implementation of configuration context which will contain functions relates with property file.
 * Example: Retrieve property value by property key.
 */
public class ConfigurationContext {
    private static final Logger logger = LoggerFactory.getLogger(ConfigurationContext.class);
    private static Properties properties;

    static {
        try {
            properties = new Properties();
            Path configPath = TestGridUtil.getConfigFilePath();
            try (InputStream inputStream = Files.newInputStream(configPath)) {
                properties.load(inputStream);
            }
        } catch (IOException e) {
            logger.error(StringUtil.concatStrings(
                    "Error while trying to read ", TestGridConstants.TESTGRID_CONFIG_FILE));
        }
    }

    /**
     * Retrieve property from the property file.
     * @param property Property key as in the property file.
     * @return Property value read from property file.
     */
    public static String getProperty(Enum property) {
        return properties.getProperty(property.toString());
    }

    /**
     * Defines the testgrid configuration properties.
     */
    public enum ConfigurationProperties {

        /**
         * Database URL propertyName
         */
        DB_URL("DB_URL"),

        /**
         * Database user propertyName
         */
        DB_USER("DB_USER"),

        /**
         * Property for assword of database user
         */
        DB_USER_PASS("DB_USER_PASS"),

        /**
         * Jenkins host propertyName
         */
        JENKINS_HOST("JENKINS_HOST"),

        /**
         * Property for Jenkins user authorization key
         */
        JENKINS_USER_AUTH_KEY("JENKINS_USER_AUTH_KEY"),

        /**
         * SSO login URL propertyName
         */
        SSO_LOGIN_URL("SSO_LOGIN_URL"),

        /**
         * Property to check if SSO is enabled
         */
        ENABLE_SSO("ENABLE_SSO"),

        /**
         * AWS Region of TestGrid deployment
         */
        AWS_REGION_NAME("AWS_REGION_NAME"),

        /**
         * AWS S3 Bucket used to upload TestGrid artifacts
         */
        AWS_S3_BUCKET_NAME("AWS_S3_BUCKET_NAME"),

        /**
         * WUM Username of TestGrid deployment
         */
        WUM_USERNAME("WUM_USERNAME"),

        /**
         * WUM user password of TestGrid deployment
         */
        WUM_PASSWORD("WUM_PASSWORD"),

        /**
         * Deployment Tinkerer endpoint of TestGrid deployment.
         */
        DEPLOYMENT_TINKERER_EP("DEPLOYMENT_TINKERER_EP"),

        /**
         * Deployment Tinkerer username of TestGrid deployment.
         */
        DEPLOYMENT_TINKERER_USERNAME("DEPLOYMENT_TINKERER_USERNAME"),

        /**
         * Deployment Tinkerer password of TestGrid deployment.
         */
        DEPLOYMENT_TINKERER_PASSWORD("DEPLOYMENT_TINKERER_PASSWORD"),

        /**
         * Base path of deployment Tinkerer rest api
         */
<<<<<<< HEAD
        DEPLOYMENT_TINKERER_REST_BASE_PATH("DEPLOYMENT_TINKERER_REST_BASE_PATH");

=======
        DEPLOYMENT_TINKERER_REST_BASE_PATH("DEPLOYMENT_TINKERER_REST_BASE_PATH"),

        /**
         * Host-name of TestGrid deployment.
         */
        TESTGRID_HOST("TESTGRID_HOST");
>>>>>>> 544db017

        private String propertyName;

        /**
         * Sets the name of the property.
         *
         * @param propertyName name of the property
         */
        ConfigurationProperties(String propertyName) {
            this.propertyName = propertyName;
        }

        @Override
        public String toString() {
            return this.propertyName;
        }
    }
}<|MERGE_RESOLUTION|>--- conflicted
+++ resolved
@@ -138,17 +138,12 @@
         /**
          * Base path of deployment Tinkerer rest api
          */
-<<<<<<< HEAD
-        DEPLOYMENT_TINKERER_REST_BASE_PATH("DEPLOYMENT_TINKERER_REST_BASE_PATH");
-
-=======
         DEPLOYMENT_TINKERER_REST_BASE_PATH("DEPLOYMENT_TINKERER_REST_BASE_PATH"),
 
         /**
          * Host-name of TestGrid deployment.
          */
         TESTGRID_HOST("TESTGRID_HOST");
->>>>>>> 544db017
 
         private String propertyName;
 
