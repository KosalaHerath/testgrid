--- conflicted
+++ resolved
@@ -32,11 +32,9 @@
 
     public static final String TEST_LOG_FILE_NAME = "test-run.log";
     public static final String PRODUCT_TEST_PLANS_DIR = "test-plans";
-<<<<<<< HEAD
+
     public static final String WORKSPACE = "workspace";
-=======
     public static final String TESTGRID_JOB_DIR = "jobs";
->>>>>>> dfee11b9
     public static final String TESTGRID_HOME_ENV = "TESTGRID_HOME";
     public static final String TESTGRID_HOME_SYSTEM_PROPERTY = "testgrid.home";
     public static final Path DEFAULT_TESTGRID_HOME = Paths.get(System.getProperty("user.home"), ".testgrid");
