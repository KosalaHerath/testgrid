--- conflicted
+++ resolved
@@ -23,16 +23,6 @@
  */
 public class TestScenario {
 
-<<<<<<< HEAD
-    private String testLocation;
-
-    public String getTestLocation() {
-        return testLocation;
-    }
-
-    public void setTestLocation(String testLocation) {
-        this.testLocation = testLocation;
-=======
     private boolean isEnabled;
     private int id;
     private String solutionPattern;
@@ -89,6 +79,5 @@
 
     public void setReport(TestReport report) {
         this.report = report;
->>>>>>> 81eb6cad
     }
 }