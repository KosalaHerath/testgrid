--- conflicted
+++ resolved
@@ -1,3 +1,4 @@
+
 <!--
   ~  Copyright (c) 2005-2017, WSO2 Inc. (http://wso2.com) All Rights Reserved.
   ~
@@ -14,7 +15,6 @@
   ~  KIND, either express or implied.  See the License for the
   ~  specific language governing permissions and limitations
   ~  under the License.
-
 -->
 <project xmlns="http://maven.apache.org/POM/4.0.0" xmlns:xsi="http://www.w3.org/2001/XMLSchema-instance" xsi:schemaLocation="http://maven.apache.org/POM/4.0.0 http://maven.apache.org/xsd/maven-4.0.0.xsd">
 
@@ -90,8 +90,11 @@
             <groupId>commons-io</groupId>
             <artifactId>commons-io</artifactId>
         </dependency>
-<<<<<<< HEAD
-        <!-- dashboard -->
+        <dependency>
+            <groupId>org.apache.commons</groupId>
+            <artifactId>commons-lang3</artifactId>
+        </dependency>
+        <!--product metrics dashboard dependencies-->
         <dependency>
             <groupId>org.influxdb</groupId>
             <artifactId>influxdb-java</artifactId>
@@ -109,11 +112,6 @@
         <dependency>
             <groupId>org.apache.httpcomponents</groupId>
             <artifactId>httpclient</artifactId>
-=======
-        <dependency>
-            <groupId>org.apache.commons</groupId>
-            <artifactId>commons-lang3</artifactId>
->>>>>>> 5b974da8
         </dependency>
     </dependencies>
 </project>