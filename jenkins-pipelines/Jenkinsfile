--- conflicted
+++ resolved
@@ -63,7 +63,6 @@
                 ./testgrid generate-test-plan \
                     --product ${PRODUCT} \
                     -tc ${PWD}/${INFRA_CONFIGS_LOCATION}/single-node-infra.yaml
-                echo \$?
                 """
             }
         }
@@ -82,7 +81,6 @@
                             -ir ${PWD}/${INFRA_LOCATION}/cloudformation-templates/pattern-1 \
                             -dr ${PWD}/${INFRA_LOCATION}/cloudformation-templates/pattern-1 \
                             -sr ${PWD}/${SCENARIOS_LOCATION}
-                        echo \$?
                         """
                         // currentBuild.result = 'SUCCESS'
                     } catch (Exception err) {
@@ -101,26 +99,15 @@
             ./testgrid generate-report \
             --product ${PRODUCT} \
             --groupBy scenario
-            echo \$?
             """
 
-<<<<<<< HEAD
-           // Archive artifacts
-           withAWS(credentials:'TESTGRID_BOT_CREDENTIALS') {
-             // Upload artifacts to S3
-             s3Upload(workingDir:"${TESTGRID_HOME}", includePathPattern:"**/*.log, **/*.html", bucket:"jenkins-testrun-artifacts", path:"artifacts/")
-           }
-
-           // Delete logs and reports after upload
-=======
             // Archive artifacts
             withAWS(credentials:'TESTGRID_BOT_CREDENTIALS') {
               // Upload artifacts to S3
               s3Upload(workingDir:"${TESTGRID_HOME}", includePathPattern:"**/*.log, **/*.html", bucket:"jenkins-testrun-artifacts", path:"artifacts/")
             }
 
-            // Delete logs and reports after upload
->>>>>>> d0ab2924
+            // Delete logs and reports after upload          
             dir("${TESTGRID_HOME}/${PRODUCT}") {
                 deleteDir()
             }
