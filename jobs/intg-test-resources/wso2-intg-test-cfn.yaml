--- conflicted
+++ resolved
@@ -325,11 +325,8 @@
         DisableApiTermination: 'false'
         InstanceInitiatedShutdownBehavior: stop
         ImageId: !Ref AMI
-<<<<<<< HEAD
+        
         InstanceType: !Ref WSO2InstanceType
-=======
-        InstanceType:  !Ref WSO2InstanceType
->>>>>>> 018dd61e
         KeyName: !Ref EC2KeyPair
         Monitoring: 'false'
         "BlockDeviceMappings" : [
