--- conflicted
+++ resolved
@@ -23,11 +23,8 @@
 import org.wso2.testgrid.dao.TestGridDAOException;
 import org.wso2.testgrid.dao.repository.TestCaseRepository;
 
-<<<<<<< HEAD
+import java.util.List;
 import java.util.Optional;
-=======
-import java.util.List;
->>>>>>> 9f96200d
 import javax.persistence.EntityManager;
 
 /**
@@ -73,7 +70,6 @@
     }
 
     /**
-<<<<<<< HEAD
      * Returns the {@link TestCase} instance for the given id.
      *
      * @param id primary key of the test case
@@ -86,7 +82,9 @@
             return Optional.empty();
         }
         return Optional.of(testCase);
-=======
+    }
+
+    /**
      * Checks if there are any failed test cases pertaining to a scenario.
      *
      * @param testScenario test scenario
@@ -99,6 +97,5 @@
                 + "WHERE TESTSCENARIO_id = '" + testScenario.getId() + "' AND is_success = FALSE;");
 
         return resultObject.isEmpty();
->>>>>>> 9f96200d
     }
 }