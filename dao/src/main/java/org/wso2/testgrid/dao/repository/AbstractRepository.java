--- conflicted
+++ resolved
@@ -63,20 +63,12 @@
             EntityManager entityManager = entityManagerFactory.createEntityManager();
             entityManager.getTransaction().begin();
 
-<<<<<<< HEAD
-            T mergedEntry = entityManager.merge(entity);
-=======
             T merge = entityManager.merge(entity);
->>>>>>> 1152da11
 
             // Commit transaction
             entityManager.getTransaction().commit();
             entityManager.close();
-<<<<<<< HEAD
-            return mergedEntry;
-=======
             return merge;
->>>>>>> 1152da11
         } catch (Exception e) {
             throw new TestGridDAOException("Error occurred when persisting entity in database.", e);
         }
@@ -224,7 +216,6 @@
                     nativeQuery, "]"), e);
         }
     }
-
     @Override
     public void close() {
         entityManagerFactory.close();
