--- conflicted
+++ resolved
@@ -322,15 +322,9 @@
     </dependencyManagement>
 
     <properties>
-        <!-- Automation Framework version-->
-<<<<<<< HEAD
-        <test.framework.version>4.4.3-SNAPSHOT</test.framework.version>
-=======
-        <test.framework.version>4.4.2</test.framework.version>
 
         <!-- TestGrid version-->
         <test.grid.version>0.9.0-SNAPSHOT</test.grid.version>
->>>>>>> 013ce3ba
         <!-- Jackson versions-->
         <jackson.yaml.version>2.3.0</jackson.yaml.version>
         <jackson.data-bind.version>2.2.3</jackson.data-bind.version>
