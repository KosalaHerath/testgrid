/*
 * Copyright (c) 2017, WSO2 Inc. (http://www.wso2.org) All Rights Reserved.
 *
 * WSO2 Inc. licenses this file to you under the Apache License,
 * Version 2.0 (the "License"); you may not use this file except
 * in compliance with the License.
 * You may obtain a copy of the License at
 *
 * http://www.apache.org/licenses/LICENSE-2.0
 *
 * Unless required by applicable law or agreed to in writing,
 * software distributed under the License is distributed on an
 * "AS IS" BASIS, WITHOUT WARRANTIES OR CONDITIONS OF ANY
 * KIND, either express or implied. See the License for the
 * specific language governing permissions and limitations
 * under the License.
 */
package org.wso2.testgrid.infrastructure.providers;

import com.amazonaws.auth.EnvironmentVariableCredentialsProvider;
import com.amazonaws.services.cloudformation.AmazonCloudFormation;
import com.amazonaws.services.cloudformation.AmazonCloudFormationClientBuilder;
import com.amazonaws.services.cloudformation.model.CreateStackRequest;
import com.amazonaws.services.cloudformation.model.CreateStackResult;
import com.amazonaws.services.cloudformation.model.DeleteStackRequest;
import com.amazonaws.services.cloudformation.model.DescribeStacksRequest;
import com.amazonaws.services.cloudformation.model.DescribeStacksResult;
import com.amazonaws.services.cloudformation.model.Output;
import com.amazonaws.services.cloudformation.model.Parameter;
import com.amazonaws.services.cloudformation.model.Stack;
import com.amazonaws.services.cloudformation.model.TemplateParameter;
import com.amazonaws.services.cloudformation.model.ValidateTemplateRequest;
import com.amazonaws.services.cloudformation.model.ValidateTemplateResult;
import com.amazonaws.services.cloudformation.waiters.AmazonCloudFormationWaiters;
import com.amazonaws.waiters.Waiter;
import com.amazonaws.waiters.WaiterParameters;
import com.amazonaws.waiters.WaiterUnrecoverableException;
import org.slf4j.Logger;
import org.slf4j.LoggerFactory;
import org.wso2.testgrid.common.Host;
import org.wso2.testgrid.common.InfrastructureProvider;
import org.wso2.testgrid.common.InfrastructureProvisionResult;
import org.wso2.testgrid.common.TestPlan;
import org.wso2.testgrid.common.config.InfrastructureConfig;
import org.wso2.testgrid.common.config.Script;
import org.wso2.testgrid.common.exception.TestGridException;
import org.wso2.testgrid.common.exception.TestGridInfrastructureException;
import org.wso2.testgrid.common.util.StringUtil;
import org.wso2.testgrid.infrastructure.CloudFormationScriptPreprocessor;
import org.wso2.testgrid.infrastructure.providers.aws.utils.AwsAMIMapper;

import java.io.IOException;
import java.nio.charset.StandardCharsets;
import java.nio.file.Files;
import java.nio.file.Paths;
import java.util.ArrayList;
import java.util.List;
import java.util.Map;
import java.util.Optional;
import java.util.Properties;

/**
 * This class provides the infrastructure from amazon web services (AWS).
 *
 * @since 1.0.0
 */
public class AWSProvider implements InfrastructureProvider {

    public static final String AWS_ACCESS_KEY_ID = "AWS_ACCESS_KEY_ID";
    public static final String AWS_SECRET_ACCESS_KEY = "AWS_SECRET_ACCESS_KEY";
    private static final String AWS_PROVIDER = "AWS";
    private static final Logger logger = LoggerFactory.getLogger(AWSProvider.class);
    private static final String AWS_REGION_PARAMETER = "region";
    private CloudFormationScriptPreprocessor cfScriptPreprocessor;
    private AwsAMIMapper awsAMIMapper;

    @Override
    public String getProviderName() {
        return AWS_PROVIDER;
    }

    @Override
    public boolean canHandle(InfrastructureConfig infrastructureConfig) {
        //Check if scripts has a cloud formation script.
        boolean isAWS =
                infrastructureConfig.getInfrastructureProvider() == InfrastructureConfig.InfrastructureProvider.AWS;
        boolean isCFN = infrastructureConfig.getIacProvider() == InfrastructureConfig.IACProvider.CLOUDFORMATION;
        return isAWS && isCFN;

    }

    @Override
    public void init() throws TestGridInfrastructureException {
        String awsIdentity = System.getenv(AWS_ACCESS_KEY_ID);
        String awsSecret = System.getenv(AWS_SECRET_ACCESS_KEY);
        if (StringUtil.isStringNullOrEmpty(awsIdentity) || StringUtil.isStringNullOrEmpty(awsSecret)) {
            throw new TestGridInfrastructureException(StringUtil
                    .concatStrings("AWS Credentials must be set as environment variables: ", AWS_ACCESS_KEY_ID,
                            ", ", AWS_SECRET_ACCESS_KEY));
        }
        cfScriptPreprocessor = new CloudFormationScriptPreprocessor();
        try {
            awsAMIMapper = new AwsAMIMapper();
        } catch (IOException e) {
            throw new TestGridInfrastructureException(StringUtil
                    .concatStrings("Error occurred when reading configuration property file ", e.getMessage()));
        }
    }

    /**
     * This method initiates creating infrastructure through CLoudFormation.
     *
     * @param testPlan {@link TestPlan} with current test run specifications
     * @return Returns the InfrastructureProvisionResult.
     * @throws TestGridInfrastructureException When there is an error with CloudFormation script.
     */
    @Override
    public InfrastructureProvisionResult provision(TestPlan testPlan)
            throws TestGridInfrastructureException {
<<<<<<< HEAD
        try {
            infrastructureConfig = addAMIParameter(infrastructureConfig);
        } catch (IOException e) {
            throw new TestGridInfrastructureException(StringUtil.
                    concatStrings("Error occurred while reading configuration file.", e.getMessage()));
        } catch (TestGridException e) {
            throw new TestGridInfrastructureException(e.getMessage(), e);
        }
=======
        InfrastructureConfig infrastructureConfig = testPlan.getInfrastructureConfig();
>>>>>>> 84c2ff6d
        for (Script script : infrastructureConfig.getProvisioners().get(0).getScripts()) {
            if (script.getType().equals(Script.ScriptType.CLOUDFORMATION)) {
                infrastructureConfig.getParameters().forEach((key, value) ->
                        script.getInputParameters().setProperty((String) key, (String) value));
                return doProvision(infrastructureConfig, script.getName(), testPlan.getInfrastructureRepository());
            }
        }
        throw new TestGridInfrastructureException("No CloudFormation Script found in script list");
    }

    @Override
    public boolean release(InfrastructureConfig infrastructureConfig, String infraRepoDir)
            throws TestGridInfrastructureException {
        try {
            for (Script script : infrastructureConfig.getProvisioners().get(0).getScripts()) {
                if (script.getType().equals(Script.ScriptType.CLOUDFORMATION)) {
                    return doRelease(infrastructureConfig, script.getName());
                }
            }
            throw new TestGridInfrastructureException("No CloudFormation Script found in script list");
        } catch (InterruptedException e) {
            throw new TestGridInfrastructureException("Error while waiting for CloudFormation stack to destroy", e);
        }
    }

    private InfrastructureProvisionResult doProvision(InfrastructureConfig infrastructureConfig,
            String stackName, String infraRepoDir) throws TestGridInfrastructureException {
        String region = infrastructureConfig.getParameters().getProperty(AWS_REGION_PARAMETER);
        AmazonCloudFormation cloudFormation = AmazonCloudFormationClientBuilder.standard()
                .withCredentials(new EnvironmentVariableCredentialsProvider())
                .withRegion(region)
                .build();

        CreateStackRequest stackRequest = new CreateStackRequest();
        stackRequest.setStackName(stackName);
        try {
            Script script = infrastructureConfig.getProvisioners().get(0).getScripts().stream()
                    .filter(s -> s.getName().equals(stackName))
                    .findAny()
                    .orElseThrow(() -> new IllegalArgumentException(
                            "The script with name '" + stackName + "' does not exist."));
            String file = new String(Files.readAllBytes(Paths.get(infraRepoDir, script.getFile())),
                    StandardCharsets.UTF_8);
            file = cfScriptPreprocessor.process(file);
            ValidateTemplateRequest validateTemplateRequest = new ValidateTemplateRequest();
            validateTemplateRequest.withTemplateBody(file);
            ValidateTemplateResult validationResult = cloudFormation.validateTemplate(validateTemplateRequest);
            List<TemplateParameter> expectedParameters = validationResult.getParameters();

            stackRequest.setTemplateBody(file);
            stackRequest.setParameters(getParameters(script, expectedParameters));

            logger.info(StringUtil.concatStrings("Creating CloudFormation Stack '", stackName,
                    "' in region '", region, "'. Script : ", script.getFile()));
            CreateStackResult stack = cloudFormation.createStack(stackRequest);
            if (logger.isDebugEnabled()) {
                logger.info(StringUtil.concatStrings("Stack configuration created for name ", stackName));
            }
            logger.info(StringUtil.concatStrings("Waiting for stack : ", stackName));
            Waiter<DescribeStacksRequest> describeStacksRequestWaiter = new AmazonCloudFormationWaiters(cloudFormation)
                    .stackCreateComplete();
            describeStacksRequestWaiter.run(new WaiterParameters<>(new DescribeStacksRequest()));
            logger.info(StringUtil.concatStrings("Stack : ", stackName, ", with ID : ", stack.getStackId(),
                    " creation completed !"));

            DescribeStacksRequest describeStacksRequest = new DescribeStacksRequest();
            describeStacksRequest.setStackName(stack.getStackId());
            DescribeStacksResult describeStacksResult = cloudFormation
                    .describeStacks(describeStacksRequest);
            List<Host> hosts = new ArrayList<>();
            Host tomcatHost = new Host();
            tomcatHost.setLabel("tomcatHost");
            tomcatHost.setIp("ec2-52-54-230-106.compute-1.amazonaws.com");
            Host tomcatPort = new Host();
            tomcatPort.setLabel("tomcatPort");
            tomcatPort.setIp("8080");
            hosts.add(tomcatHost);
            hosts.add(tomcatPort);
            for (Stack st : describeStacksResult.getStacks()) {
                for (Output output : st.getOutputs()) {
                    Host host = new Host();
                    host.setIp(output.getOutputValue());
                    host.setLabel(output.getOutputKey());
                    hosts.add(host);
                }
            }
            logger.info("Created a CloudFormation Stack with the name :" + stackRequest.getStackName());
            InfrastructureProvisionResult result = new InfrastructureProvisionResult();
            //added for backward compatibility. todo remove.
            result.setHosts(hosts);
            Properties props = new Properties();
            props.setProperty("HOSTS", hosts.toString());
            result.setProperties(props);

            return result;
        } catch (WaiterUnrecoverableException e) {
            throw new TestGridInfrastructureException(StringUtil.concatStrings("Error while waiting for stack : "
                    , stackName, " to complete"), e);
        } catch (IOException e) {
            throw new TestGridInfrastructureException("Error occurred while Reading CloudFormation script", e);
        }
    }

    /**
     * This method releases the provisioned AWS infrastructure.
     *
     * @param infrastructureConfig The infrastructure configuration.
     * @param stackName            the cloudformation script name
     * @return true or false to indicate the result of destroy operation.
     * @throws TestGridInfrastructureException when AWS error occurs in deletion process.
     * @throws InterruptedException            when there is an interruption while waiting for the result.
     */
    private boolean doRelease(InfrastructureConfig infrastructureConfig, String stackName) throws
            TestGridInfrastructureException, InterruptedException {
        AmazonCloudFormation stackdestroy = AmazonCloudFormationClientBuilder.standard()
                .withCredentials(new EnvironmentVariableCredentialsProvider())
                .withRegion(infrastructureConfig.getParameters().getProperty(AWS_REGION_PARAMETER))
                .build();
        DeleteStackRequest deleteStackRequest = new DeleteStackRequest();
        deleteStackRequest.setStackName(stackName);
        stackdestroy.deleteStack(deleteStackRequest);
        logger.info(StringUtil.concatStrings("Waiting for stack : ", stackName, " to delete.."));
        Waiter<DescribeStacksRequest> describeStacksRequestWaiter = new
                AmazonCloudFormationWaiters(stackdestroy).stackDeleteComplete();
        try {
            describeStacksRequestWaiter.run(new WaiterParameters<>(new DescribeStacksRequest()));
        } catch (WaiterUnrecoverableException e) {
            throw new TestGridInfrastructureException("Error occured while waiting for Stack :"
                    + stackName + " deletion !");
        }
        return true;
    }

    /**
     * Reads the parameters for the stack from file.
     *
     * @param script             Script object with script details.
     * @param expectedParameters
     * @return a List of {@link Parameter} objects
     * @throws IOException When there is an error reading the parameters file.
     */
    private List<Parameter> getParameters(Script script, List<TemplateParameter> expectedParameters)
            throws IOException, TestGridInfrastructureException {

        List<Parameter> cfCompatibleParameters = new ArrayList<>();

        expectedParameters.forEach(expected -> {
            Optional<Map.Entry<Object, Object>> scriptParameter = script.getInputParameters().entrySet().stream()
                    .filter(input -> input.getKey().equals(expected
                            .getParameterKey())).findAny();
            scriptParameter.ifPresent(theScriptParameter -> {
                Parameter awsParameter = new Parameter().withParameterKey(expected.getParameterKey()).
                        withParameterValue((String) theScriptParameter.getValue());
                cfCompatibleParameters.add(awsParameter);
            });

        });

        return cfCompatibleParameters;
    }

    private InfrastructureConfig addAMIParameter(InfrastructureConfig infrastructureConfig)
            throws IOException, TestGridException, TestGridInfrastructureException {
        String amiId = awsAMIMapper.getAMI(infrastructureConfig.getParameters());
        infrastructureConfig.getParameters().setProperty("AMI", amiId);
        return infrastructureConfig;
    }
}<|MERGE_RESOLUTION|>--- conflicted
+++ resolved
@@ -47,7 +47,7 @@
 import org.wso2.testgrid.common.exception.TestGridInfrastructureException;
 import org.wso2.testgrid.common.util.StringUtil;
 import org.wso2.testgrid.infrastructure.CloudFormationScriptPreprocessor;
-import org.wso2.testgrid.infrastructure.providers.aws.utils.AwsAMIMapper;
+import org.wso2.testgrid.infrastructure.providers.aws.AMIMapper;
 
 import java.io.IOException;
 import java.nio.charset.StandardCharsets;
@@ -72,7 +72,7 @@
     private static final Logger logger = LoggerFactory.getLogger(AWSProvider.class);
     private static final String AWS_REGION_PARAMETER = "region";
     private CloudFormationScriptPreprocessor cfScriptPreprocessor;
-    private AwsAMIMapper awsAMIMapper;
+    private AMIMapper awsAMIMapper;
 
     @Override
     public String getProviderName() {
@@ -99,12 +99,7 @@
                             ", ", AWS_SECRET_ACCESS_KEY));
         }
         cfScriptPreprocessor = new CloudFormationScriptPreprocessor();
-        try {
-            awsAMIMapper = new AwsAMIMapper();
-        } catch (IOException e) {
-            throw new TestGridInfrastructureException(StringUtil
-                    .concatStrings("Error occurred when reading configuration property file ", e.getMessage()));
-        }
+        awsAMIMapper = new AMIMapper();
     }
 
     /**
@@ -117,18 +112,15 @@
     @Override
     public InfrastructureProvisionResult provision(TestPlan testPlan)
             throws TestGridInfrastructureException {
-<<<<<<< HEAD
-        try {
-            infrastructureConfig = addAMIParameter(infrastructureConfig);
-        } catch (IOException e) {
-            throw new TestGridInfrastructureException(StringUtil.
-                    concatStrings("Error occurred while reading configuration file.", e.getMessage()));
-        } catch (TestGridException e) {
-            throw new TestGridInfrastructureException(e.getMessage(), e);
-        }
-=======
         InfrastructureConfig infrastructureConfig = testPlan.getInfrastructureConfig();
->>>>>>> 84c2ff6d
+//        try {
+//            infrastructureConfig = addAMIParameter(infrastructureConfig);
+//        } catch (IOException e) {
+//            throw new TestGridInfrastructureException(StringUtil.
+//                    concatStrings("Error occurred while reading configuration file.", e.getMessage()));
+//        } catch (TestGridException e) {
+//            throw new TestGridInfrastructureException(e.getMessage(), e);
+//        }
         for (Script script : infrastructureConfig.getProvisioners().get(0).getScripts()) {
             if (script.getType().equals(Script.ScriptType.CLOUDFORMATION)) {
                 infrastructureConfig.getParameters().forEach((key, value) ->
@@ -179,7 +171,7 @@
             List<TemplateParameter> expectedParameters = validationResult.getParameters();
 
             stackRequest.setTemplateBody(file);
-            stackRequest.setParameters(getParameters(script, expectedParameters));
+            stackRequest.setParameters(getParameters(script, expectedParameters, infrastructureConfig));
 
             logger.info(StringUtil.concatStrings("Creating CloudFormation Stack '", stackName,
                     "' in region '", region, "'. Script : ", script.getFile()));
@@ -265,12 +257,13 @@
     /**
      * Reads the parameters for the stack from file.
      *
-     * @param script             Script object with script details.
+     * @param script Script object with script details.
      * @param expectedParameters
      * @return a List of {@link Parameter} objects
      * @throws IOException When there is an error reading the parameters file.
      */
-    private List<Parameter> getParameters(Script script, List<TemplateParameter> expectedParameters)
+    private List<Parameter> getParameters(Script script, List<TemplateParameter> expectedParameters,
+                                          InfrastructureConfig infrastructureConfig)
             throws IOException, TestGridInfrastructureException {
 
         List<Parameter> cfCompatibleParameters = new ArrayList<>();
@@ -279,6 +272,19 @@
             Optional<Map.Entry<Object, Object>> scriptParameter = script.getInputParameters().entrySet().stream()
                     .filter(input -> input.getKey().equals(expected
                             .getParameterKey())).findAny();
+            if (!scriptParameter.isPresent()) {
+                if(expected.equals("AMI")) {
+                    try {
+                        Parameter awsParameter = new Parameter().withParameterKey(expected.getParameterKey())
+                         .withParameterValue(getAMIParameterValue(infrastructureConfig));
+                        cfCompatibleParameters.add(awsParameter);
+                    } catch (TestGridInfrastructureException e) {
+                        e.printStackTrace();
+                    }
+
+                }
+            }
+
             scriptParameter.ifPresent(theScriptParameter -> {
                 Parameter awsParameter = new Parameter().withParameterKey(expected.getParameterKey()).
                         withParameterValue((String) theScriptParameter.getValue());
@@ -290,9 +296,14 @@
         return cfCompatibleParameters;
     }
 
+    private String getAMIParameterValue(InfrastructureConfig infrastructureConfig) throws TestGridInfrastructureException {
+        String amiId = awsAMIMapper.getAMIFor(infrastructureConfig.getParameters());
+        return amiId;
+    }
+
     private InfrastructureConfig addAMIParameter(InfrastructureConfig infrastructureConfig)
             throws IOException, TestGridException, TestGridInfrastructureException {
-        String amiId = awsAMIMapper.getAMI(infrastructureConfig.getParameters());
+        String amiId = awsAMIMapper.getAMIFor(infrastructureConfig.getParameters());
         infrastructureConfig.getParameters().setProperty("AMI", amiId);
         return infrastructureConfig;
     }
