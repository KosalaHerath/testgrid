--- conflicted
+++ resolved
@@ -32,11 +32,7 @@
 import org.wso2.testgrid.common.util.StringUtil;
 import org.wso2.testgrid.common.util.TestGridUtil;
 
-<<<<<<< HEAD
 import java.nio.file.Files;
-=======
-import java.io.IOException;
->>>>>>> dfee11b9
 import java.nio.file.Path;
 import java.util.ArrayList;
 import java.util.List;
@@ -54,7 +50,6 @@
     private final AmazonEC2 amazonEC2;
 
     public AMIMapper() throws TestGridInfrastructureException {
-<<<<<<< HEAD
         Path configFilePath = Paths.get(TestGridUtil.getTestGridHomePath(),
                 TestGridConstants.TESTGRID_CONFIG_FILE);
         if (!Files.exists(configFilePath)) {
@@ -62,17 +57,6 @@
                     TestGridConstants.TESTGRID_CONFIG_FILE + " file not found." +
                             " Unable to obtain AWS credentials. Check if the file exists in " +
                             configFilePath.toFile().toString());
-=======
-        try {
-            Path configFilePath = TestGridUtil.getConfigFilePath();
-            amazonEC2 = AmazonEC2ClientBuilder.standard()
-                    .withCredentials(new PropertiesFileCredentialsProvider(configFilePath.toString()))
-                    .withRegion(ConfigurationContext.getProperty(ConfigurationProperties.AWS_REGION_NAME))
-                    .build();
-        } catch (IOException e) {
-            throw new TestGridInfrastructureException(
-                    "Error occurred while trying to read AWS credentials.", e);
->>>>>>> dfee11b9
         }
         amazonEC2 = AmazonEC2ClientBuilder.standard()
                 .withCredentials(new PropertiesFileCredentialsProvider(configFilePath.toString()))
