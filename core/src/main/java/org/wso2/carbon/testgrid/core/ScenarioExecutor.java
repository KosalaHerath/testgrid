--- conflicted
+++ resolved
@@ -23,16 +23,8 @@
 import org.wso2.carbon.testgrid.automation.TestEngine;
 import org.wso2.carbon.testgrid.automation.exceptions.TestEngineException;
 import org.wso2.carbon.testgrid.common.Deployment;
-import org.wso2.carbon.testgrid.common.TestPlan;
 import org.wso2.carbon.testgrid.common.TestScenario;
-<<<<<<< HEAD
-import org.wso2.carbon.testgrid.deployment.DeployerServiceImpl;
-import org.wso2.carbon.testgrid.deployment.TestGridDeployerException;
-import org.wso2.carbon.testgrid.infrastructure.InfrastructureProviderServiceImpl;
-import org.wso2.carbon.testgrid.infrastructure.TestGridInfrastructureException;
-=======
 import org.wso2.carbon.testgrid.core.exception.ScenarioExecutorException;
->>>>>>> a5dbe1a0
 
 /**
  * This class is mainly responsible for executing a TestScenario. This will invoke the TestEngine for executing the
@@ -50,31 +42,6 @@
      * @return Returns the status of the operation
      * @throws ScenarioExecutorException If something goes wrong while executing the TestScenario.
      */
-<<<<<<< HEAD
-    public boolean runScenario(TestScenario testScenario) throws ScenarioExecutorException {
-//        try {
-//            boolean status = new InfrastructureProviderServiceImpl().createTestEnvironment(testScenario);
-            //Setup infrastructure
-
-            //Trigger deployment
-
-//            if (status) {
-//                Deployment deployment = new DeployerServiceImpl().deploy(testScenario);
-
-                //Run Tests
-                try {
-                    new TestEngine().runScenario(testScenario);
-                } catch (TestEngineException e) {
-                    e.printStackTrace();
-                }
-
-          /*  }
-        } catch (TestGridInfrastructureException e) {
-            e.printStackTrace();
-        } catch (TestGridDeployerException e) {
-            e.printStackTrace();
-        }*/
-=======
     public boolean runScenario(TestScenario testScenario, Deployment deployment) throws ScenarioExecutorException {
         try {
             testScenario.setStatus(TestScenario.Status.RUNNING);
@@ -84,7 +51,6 @@
             throw new ScenarioExecutorException("Exception occurred while running the Tests for Solution Pattern '" +
                     testScenario.getSolutionPattern() + "'");
         }
->>>>>>> a5dbe1a0
         return true;
     }
 
