--- conflicted
+++ resolved
@@ -61,22 +61,19 @@
             required = true)
     protected String infraRepo = "";
 
-<<<<<<< HEAD
+    @Option(name = "--infra-configs-location",
+            usage = "Location of all the infra plans. "
+                      + "Under this location, there should be a Infrastructure/ folder."
+                    + "Assume this location is the test-grid-is-resources",
+          aliases = { "-ics" },
+            required = true)
+    protected String infraConfigsLocation = "";
     @Option(name = "--infraPlan",
             usage = "Infrastructure config file",
             aliases = {"-i"},
             required = true)
     protected String infraPlan = "";
 
-=======
-    @Option(name = "--infra-configs-location",
-            usage = "Location of all the infra plans. "
-                    + "Under this location, there should be a Infrastructure/ folder."
-                    + "Assume this location is the test-grid-is-resources",
-            aliases = { "-ics" },
-            required = true)
-    protected String infraConfigsLocation = "";
->>>>>>> fc7bcc50
 
     @Override
     public void execute() throws TestGridException {
