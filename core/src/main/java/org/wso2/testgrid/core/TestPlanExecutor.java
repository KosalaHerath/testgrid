/*
 * Copyright (c) 2017, WSO2 Inc. (http://www.wso2.org) All Rights Reserved.
 *
 * WSO2 Inc. licenses this file to you under the Apache License,
 * Version 2.0 (the "License"); you may not use this file except
 * in compliance with the License.
 * You may obtain a copy of the License at
 *
 * http://www.apache.org/licenses/LICENSE-2.0
 *
 * Unless required by applicable law or agreed to in writing,
 * software distributed under the License is distributed on an
 * "AS IS" BASIS, WITHOUT WARRANTIES OR CONDITIONS OF ANY
 * KIND, either express or implied.  See the License for the
 * specific language governing permissions and limitations
 * under the License.
 */

package org.wso2.testgrid.core;

import org.apache.commons.lang.StringUtils;
import org.slf4j.Logger;
import org.slf4j.LoggerFactory;
import org.wso2.testgrid.common.ConfigChangeSet;
import org.wso2.testgrid.common.Deployer;
import org.wso2.testgrid.common.DeploymentCreationResult;
import org.wso2.testgrid.common.InfrastructureProvider;
import org.wso2.testgrid.common.InfrastructureProvisionResult;
import org.wso2.testgrid.common.ShellExecutor;
import org.wso2.testgrid.common.Status;
import org.wso2.testgrid.common.TestCase;
import org.wso2.testgrid.common.TestPlan;
import org.wso2.testgrid.common.TestScenario;
import org.wso2.testgrid.common.config.InfrastructureConfig;
import org.wso2.testgrid.common.exception.CommandExecutionException;
import org.wso2.testgrid.common.exception.DeployerInitializationException;
import org.wso2.testgrid.common.exception.InfrastructureProviderInitializationException;
import org.wso2.testgrid.common.exception.TestGridDeployerException;
import org.wso2.testgrid.common.exception.TestGridInfrastructureException;
import org.wso2.testgrid.common.exception.UnsupportedDeployerException;
import org.wso2.testgrid.common.exception.UnsupportedProviderException;
import org.wso2.testgrid.common.util.StringUtil;
import org.wso2.testgrid.core.exception.TestPlanExecutorException;
import org.wso2.testgrid.dao.TestGridDAOException;
import org.wso2.testgrid.dao.uow.TestPlanUOW;
import org.wso2.testgrid.dao.uow.TestScenarioUOW;
import org.wso2.testgrid.deployment.DeployerFactory;
import org.wso2.testgrid.infrastructure.InfrastructureProviderFactory;

import java.nio.file.Path;
import java.nio.file.Paths;
<<<<<<< HEAD
import java.util.HashSet;
import java.util.Set;

=======
import java.util.Collection;
import java.util.Date;
import java.util.concurrent.atomic.AtomicInteger;
>>>>>>> 4bfaed9c

/**
 * This class is responsible for executing the provided TestPlan.
 *
 * @since 1.0.0
 */
public class TestPlanExecutor {

    public static final int LINE_LENGTH = 72;
    private static final Logger logger = LoggerFactory.getLogger(TestPlanExecutor.class);
    private static final int MAX_NAME_LENGTH = 52;
    private TestScenarioUOW testScenarioUOW;
    private TestPlanUOW testPlanUOW;
    private ScenarioExecutor scenarioExecutor;

    public TestPlanExecutor() {
        testPlanUOW = new TestPlanUOW();
        scenarioExecutor = new ScenarioExecutor();
        testScenarioUOW = new TestScenarioUOW();
    }

    public TestPlanExecutor(ScenarioExecutor scenarioExecutor, TestPlanUOW testPlanUOW,
            TestScenarioUOW testScenarioUOW) {
        this.scenarioExecutor = scenarioExecutor;
        this.testPlanUOW = testPlanUOW;
        this.testScenarioUOW = testScenarioUOW;
    }

    /**
     * This method executes a given {@link TestPlan}.
     *
     * @param testPlan an instance of {@link TestPlan} in which the tests should be executed
     * @throws TestPlanExecutorException thrown when error on executing test plan
     */
    public void execute(TestPlan testPlan, InfrastructureConfig infrastructureConfig)
            throws TestPlanExecutorException, TestGridDAOException {
        long startTime = System.currentTimeMillis();

        // Provision infrastructure
        InfrastructureProvisionResult infrastructureProvisionResult = provisionInfrastructure(infrastructureConfig,
                testPlan);

        // Create and set deployment.
        DeploymentCreationResult deploymentCreationResult = createDeployment(infrastructureConfig, testPlan,
                infrastructureProvisionResult);

        if (!deploymentCreationResult.isSuccess()) {
            testPlan.setStatus(Status.ERROR);
            for (TestScenario testScenario : testPlan.getTestScenarios()) {
                testScenario.setStatus(Status.DID_NOT_RUN);
            }
            testPlanUOW.persistTestPlan(testPlan);
            logger.error(StringUtil.concatStrings(
                    "Error occurred while performing deployment for test plan", testPlan.getId(),
                    "Releasing infrastructure..."));
            releaseInfrastructure(testPlan, infrastructureProvisionResult, deploymentCreationResult);
            return;
        }
        // Run test scenarios.
        runScenarioTests(testPlan, deploymentCreationResult);

        // Test plan completed. Persist the testplan status
        persistTestPlanStatus(testPlan);

        //cleanup
        releaseInfrastructure(testPlan, infrastructureProvisionResult, deploymentCreationResult);

        // Print summary
        printSummary(testPlan, System.currentTimeMillis() - startTime);

    }

    /**
     * Run all the scenarios mentioned in the testgrid.yaml.
     *
     * @param testPlan                 the test plan
     * @param deploymentCreationResult the result of the previous build step
     */
    private void runScenarioTests(TestPlan testPlan, DeploymentCreationResult deploymentCreationResult) {

        /* Set dir for scenarios from values matched from test-plan yaml file */
        for (TestScenario testScenario : testPlan.getScenarioConfig().getScenarios()) {
            for (TestScenario testScenario1 : testPlan.getTestScenarios()) {
                if (testScenario.getName().equals(testScenario1.getName())) {
                    testScenario1.setDir(testScenario.getDir());
                }
            }
        }

        Set<String> appliedSenarios = new HashSet<String>();
        if (testPlan.getScenarioConfig().getConfigChangeSets() != null) {
            for (ConfigChangeSet configChangeSet : testPlan.getScenarioConfig().getConfigChangeSets()) {
                for (String configScenario : configChangeSet.getAppliesTo()) {
                    for (TestScenario testScenario : testPlan.getTestScenarios()) {
                        if (configScenario.equals(testScenario.getName())) {
                            appliedSenarios.add(configScenario);
                            // apply changes
                            applyConfigChangeSet(testPlan, configChangeSet, true);
                            try {
                                scenarioExecutor.execute(testScenario, deploymentCreationResult, testPlan);
                            } catch (Exception e) {
                                // we need to continue the rest of the tests irrespective of the exception thrown here.
                                logger.error(StringUtil.concatStrings(
                                        "Error occurred while executing the SolutionPattern '",
                                        testScenario.getName(), "' in TestPlan\nCaused by "), e);
                            }
                            // revert changes back
                            applyConfigChangeSet(testPlan, configChangeSet, false);
                            try {
                                persistTestScenario(testScenario);
                            } catch (TestPlanExecutorException e) {
                                logger.error(StringUtil.concatStrings(
                                        "Error occurred while persisting test scenario ",
                                        testScenario.getName()), e);
                            }
                            break;
                        }
                    }
                }
            }
        }

        for (TestScenario testScenario : testPlan.getTestScenarios()) {
            if (!appliedSenarios.contains(testScenario.getName())) {
                try {
                    scenarioExecutor.execute(testScenario, deploymentCreationResult, testPlan);
                } catch (Exception e) {
                    // we need to continue the rest of the tests irrespective of the exception thrown here.
                    logger.error(StringUtil.concatStrings("Error occurred while executing the SolutionPattern '",
                            testScenario.getName(), "' in TestPlan\nCaused by "), e);
                }
                try {
                    persistTestScenario(testScenario);
                } catch (TestPlanExecutorException e) {
                    logger.error(StringUtil.concatStrings(
                            "Error occurred while persisting test scenario ", testScenario.getName()), e);
                }
            }
        }
    }

    /**
     * apply config change set script before run test scenarios
     * @param testPlan  the test plan
     * @param configChangeSet   config change set to apply
     * @param isInit    run apply config-script if true. else, run revert-config script
     */
    private void applyConfigChangeSet(TestPlan testPlan, ConfigChangeSet configChangeSet, boolean isInit) {

        Path configChangeSetPath = Paths.get(testPlan.getScenarioTestsRepository(),
                "config-sets", configChangeSet.getName());
        ShellExecutor shellExecutor = new ShellExecutor(configChangeSetPath);
        String bashCommand;
        if (isInit) {
            bashCommand = "bash apply-config.sh";
        } else {
            bashCommand = "bash revert-config.sh";
        }
        try {

            int exitCode = shellExecutor
                    .executeCommand(bashCommand);
            if (exitCode > 0) {
                logger.error(StringUtil.concatStrings(
                        "Error occurred while executing the config change set script. ",
                        "Script exited with a status code of ", exitCode));
            }
        } catch (CommandExecutionException shellException) {
            logger.warn("Exception in executing config change set" + shellException);
        }
    }
    /**
     * Creates the deployment in the provisioned infrastructure.
     *
     * @param infrastructureConfig          infrastructure to create the deployment
     * @param testPlan                      test plan
     * @param infrastructureProvisionResult the output of the infrastructure provisioning scripts
     * @return created {@link DeploymentCreationResult}
     * @throws TestPlanExecutorException thrown when error on creating deployment
     */
    private DeploymentCreationResult createDeployment(InfrastructureConfig infrastructureConfig, TestPlan testPlan,
            InfrastructureProvisionResult infrastructureProvisionResult)
            throws TestPlanExecutorException {
        try {
            if (!infrastructureProvisionResult.isSuccess()) {
                DeploymentCreationResult deploymentCreationResult = new DeploymentCreationResult();
                deploymentCreationResult.setSuccess(false);
                return deploymentCreationResult;
            }

            Deployer deployerService = DeployerFactory.getDeployerService(testPlan);
            return deployerService.deploy(testPlan, infrastructureProvisionResult);
        } catch (TestGridDeployerException e) {
            persistTestPlanStatus(testPlan, Status.FAIL);
            String msg = StringUtil
                    .concatStrings("Exception occurred while running the deployment for deployment pattern '",
                            testPlan.getDeploymentPattern(), "', in TestPlan");
            logger.error(msg, e);
        } catch (DeployerInitializationException e) {
            persistTestPlanStatus(testPlan, Status.FAIL);
            String msg = StringUtil
                    .concatStrings("Unable to locate a Deployer Service implementation for deployment pattern '",
                            testPlan.getDeploymentPattern(), "', in TestPlan '");
            logger.error(msg, e);
        } catch (UnsupportedDeployerException e) {
            persistTestPlanStatus(testPlan, Status.FAIL);
            String msg = StringUtil
                    .concatStrings("Error occurred while running deployment for deployment pattern '",
                            testPlan.getDeploymentPattern(), "' in TestPlan");
            logger.error(msg, e);
        } catch (Exception e) {
            // deployment creation should not interrupt other tasks.
            persistTestPlanStatus(testPlan, Status.FAIL);
            String msg = StringUtil.concatStrings("Unhandled error occurred hile running deployment for deployment "
                    + "pattern '", testPlan.getDeploymentConfig(), "' in TestPlan");
            logger.error(msg, e);
        }

        DeploymentCreationResult deploymentCreationResult = new DeploymentCreationResult();
        deploymentCreationResult.setSuccess(false);
        return deploymentCreationResult;
    }

    /**
     * Sets up infrastructure for the given {@link InfrastructureConfig}.
     *
     * @param infrastructureConfig infrastructure to set up
     * @param testPlan             test plan
     */
    private InfrastructureProvisionResult provisionInfrastructure(InfrastructureConfig infrastructureConfig,
            TestPlan testPlan) {
        try {
            if (infrastructureConfig == null) {
                persistTestPlanStatus(testPlan, Status.FAIL);
                throw new TestPlanExecutorException(StringUtil
                        .concatStrings("Unable to locate infrastructure descriptor for deployment pattern '",
                                testPlan.getDeploymentPattern(), "', in TestPlan"));
            }
            InfrastructureProvider infrastructureProvider = InfrastructureProviderFactory
                    .getInfrastructureProvider(infrastructureConfig);
            infrastructureProvider.init(testPlan);
            InfrastructureProvisionResult provisionResult = infrastructureProvider.provision(testPlan);

            provisionResult.setName(infrastructureConfig.getProvisioners().get(0).getName());
            //TODO: remove. deploymentScriptsDir is deprecated now in favor of DeploymentConfig.
            provisionResult.setDeploymentScriptsDir(Paths.get(testPlan.getDeploymentRepository()).toString());
            return provisionResult;
        } catch (TestGridInfrastructureException e) {
            persistTestPlanStatus(testPlan, Status.FAIL);
            String msg = StringUtil
                    .concatStrings("Error on infrastructure creation for deployment pattern '",
                            testPlan.getDeploymentPattern(), "', in TestPlan");
            logger.error(msg, e);
        } catch (InfrastructureProviderInitializationException | UnsupportedProviderException e) {
            persistTestPlanStatus(testPlan, Status.FAIL);
            String msg = StringUtil
                    .concatStrings("No Infrastructure Provider implementation for deployment pattern '",
                            testPlan.getDeploymentPattern(), "', in TestPlan");
            logger.error(msg, e);
        } catch (Exception e) {
            // Catching the Exception here since we need to catch and gracefully handle all exceptions.
            persistTestPlanStatus(testPlan, Status.FAIL);
            logger.error("Unknown exception while provisioning the infrastructure: " + e.getMessage(), e);
        }

        InfrastructureProvisionResult infrastructureProvisionResult = new InfrastructureProvisionResult();
        infrastructureProvisionResult.setSuccess(false);
        return infrastructureProvisionResult;
    }

    /**
     * Destroys the given {@link InfrastructureConfig}.
     *
     * @param testPlan                      test plan
     * @param infrastructureProvisionResult the infrastructure provisioning result
     * @param deploymentCreationResult      the deployment creation result
     * @throws TestPlanExecutorException thrown when error on destroying
     *                                   infrastructure
     */
    private void releaseInfrastructure(TestPlan testPlan,
            InfrastructureProvisionResult infrastructureProvisionResult,
            DeploymentCreationResult deploymentCreationResult)
            throws TestPlanExecutorException {
        try {
            InfrastructureConfig infrastructureConfig = testPlan.getInfrastructureConfig();
            if (!infrastructureProvisionResult.isSuccess() || !deploymentCreationResult.isSuccess()) {
                logger.error("Execution of previous steps failed. Trying to release the possibly provisioned "
                        + "infrastructure");
            }
            InfrastructureProvider infrastructureProvider = InfrastructureProviderFactory
                    .getInfrastructureProvider(infrastructureConfig);
            infrastructureProvider.release(infrastructureConfig, testPlan.getInfrastructureRepository());
            // Destroy additional infra created for test execution
            infrastructureProvider.cleanup(testPlan);
        } catch (TestGridInfrastructureException e) {
            throw new TestPlanExecutorException(StringUtil
                    .concatStrings("Error on infrastructure removal for deployment pattern '",
                            testPlan.getDeploymentPattern(), "', in TestPlan"), e);
        } catch (InfrastructureProviderInitializationException | UnsupportedProviderException e) {
            throw new TestPlanExecutorException(StringUtil
                    .concatStrings("No Infrastructure Provider implementation for deployment pattern '",
                            testPlan.getDeploymentPattern(), "', in TestPlan"), e);
        }
    }

    /**
     * Persists the test plan with the status.
     *
     * @param testPlan TestPlan object to persist
     */
    private void persistTestPlanStatus(TestPlan testPlan) {
        try {
            boolean isSuccess = true;
            for (TestScenario testScenario : testPlan.getTestScenarios()) {
                if (testScenario.getStatus() != Status.SUCCESS) {
                    isSuccess = false;
                    if (testScenario.getStatus() == Status.FAIL) {
                        testPlan.setStatus(Status.FAIL);
                        isSuccess = false;
                        break;
                    } else if (testScenario.getStatus() == Status.ERROR) {
                        testPlan.setStatus(Status.ERROR);
                        isSuccess = false;
                    }
                }
            }
            if (isSuccess) {
                testPlan.setStatus(Status.SUCCESS);
            }
            testPlanUOW.persistTestPlan(testPlan);
        } catch (TestGridDAOException e) {
            logger.error("Error occurred while persisting the test plan. ", e);
        }
    }

    /**
     * Persists the test plan with the status.
     *
     * @param testPlan TestPlan object to persist
     * @param status   the status to set
     */
    private void persistTestPlanStatus(TestPlan testPlan, Status status) {
        try {
            testPlan.setStatus(status);
            testPlanUOW.persistTestPlan(testPlan);
        } catch (TestGridDAOException e) {
            logger.error("Error occurred while persisting the test plan. ", e);
        }
    }

    /**
     * Persists the test scenario.
     *
     * @param testScenario TestScenario object to persist
     */
    private void persistTestScenario(TestScenario testScenario) throws TestPlanExecutorException {
        //Persist test scenario
        try {
            if (testScenario.getTestCases().size() == 0) {
                testScenario.setStatus(Status.ERROR);
            } else {
                for (TestCase testCase : testScenario.getTestCases()) {
                    if (!testCase.isSuccess()) {
                        testScenario.setStatus(Status.FAIL);
                        break;
                    } else {
                        testScenario.setStatus(Status.SUCCESS);
                    }
                }
            }
            testScenarioUOW.persistTestScenario(testScenario);
            if (logger.isDebugEnabled()) {
                logger.debug(StringUtil.concatStrings(
                        "Persisted test scenario ", testScenario.getName(), " with test cases"));
            }
        } catch (TestGridDAOException e) {
            throw new TestPlanExecutorException(StringUtil.concatStrings(
                    "Error while persisting test scenario ", testScenario.getName(), e));
        }
    }

    /**
     * Prints a summary of the executed test plan.
     * Summary includes the list of scenarios that has been run, and their pass/fail status.
     *
     * @param testPlan the test plan
     * @param totalTime time taken to run the test plan
     */
    void printSummary(TestPlan testPlan, long totalTime) {
        switch (testPlan.getStatus()) {
        case SUCCESS:
            logger.info("all tests passed...");
            break;
        case ERROR:
            logger.error("There are deployment/test errors...");
            logger.info("Sorry, we are yet to infer an error summary!");
            break;
        case FAIL:
            printFailState(testPlan);
            break;
        case RUNNING:
        case PENDING:
        case DID_NOT_RUN:
        case INCOMPLETE:
        default:
            logger.error(StringUtil.concatStrings(
                    "Inconsistent state detected (", testPlan.getStatus(), "). Please report this to testgrid team "
                            + "at github.com/wso2/testgrid."));
        }

        printSeparator(LINE_LENGTH);
        logger.info(StringUtil.concatStrings("Test Plan Summary for ", testPlan.getInfraParameters()), ":");
        for (TestScenario testScenario : testPlan.getTestScenarios()) {
            StringBuilder buffer = new StringBuilder(128);

            buffer.append(testScenario.getName());
            buffer.append(' ');

            String padding = StringUtils.repeat(".", MAX_NAME_LENGTH - buffer.length());
            buffer.append(padding);
            buffer.append(' ');

            buffer.append(testScenario.getStatus());
            logger.info(buffer.toString());
        }

        printSeparator(LINE_LENGTH);
        logger.info("TEST RUN " + testPlan.getStatus());
        printSeparator(LINE_LENGTH);

        logger.info("Total Time: " + getHumanReadableTimeDiff(totalTime));
        logger.info("Finished at: " + new Date());
        printSeparator(LINE_LENGTH);
    }

    /**
     * Prints the logs for failure scenario.
     *
     * @param testPlan the test plan that has failures.
     */
    private static void printFailState(TestPlan testPlan) {
        logger.warn("There are test failures...");
        logger.info("Failed tests:");
        AtomicInteger testCaseCount = new AtomicInteger(0);
        AtomicInteger failedTestCaseCount = new AtomicInteger(0);
        testPlan.getTestScenarios().stream()
                .peek(ts -> {
                    testCaseCount.addAndGet(ts.getTestCases().size());
                    if (ts.getTestCases().size() == 0) {
                        testCaseCount.incrementAndGet();
                        failedTestCaseCount.incrementAndGet();
                    }
                })
                .filter(ts -> ts.getStatus() != Status.SUCCESS)
                .map(TestScenario::getTestCases)
                .flatMap(Collection::stream)
                .filter(tc -> !tc.isSuccess())
                .forEachOrdered(
                        tc -> {
                            failedTestCaseCount.incrementAndGet();
                            logger.info("  " + tc.getTestScenario().getName() + "::" + tc.getName() + ": " + tc
                                    .getFailureMessage());
                        });

        logger.info("");
        logger.info(
                StringUtil.concatStrings("Tests run: ", testCaseCount, ", Failures/Errors: ", failedTestCaseCount));
        logger.info("");
    }

    /**
     * Prints a series of dashes ('-') into the log.
     *
     * @param length no of characters to print
     */
    private static void printSeparator(int length) {
        logger.info(StringUtils.repeat("-", length));
    }

    /**
     * Get time for summary logging purposes.
     *
     * @param timeDifferenceMilliseconds the time taken to run the test plan
     * @return human readable elapsed time
     */
    private static String getHumanReadableTimeDiff(long timeDifferenceMilliseconds) {
        long diffSeconds = timeDifferenceMilliseconds / 1000;
        long diffMinutes = timeDifferenceMilliseconds / (60 * 1000);
        long diffHours = timeDifferenceMilliseconds / (60 * 60 * 1000);
        long diffDays = timeDifferenceMilliseconds / (60 * 60 * 1000 * 24);

        if (diffSeconds < 1) {
            return "less than a second";
        } else if (diffMinutes < 1) {
            return diffSeconds + " seconds";
        } else if (diffHours < 1) {
            return diffMinutes + " minutes" + " " + (diffSeconds % 60) + " seconds";
        } else if (diffDays < 1) {
            return diffHours + " hours" + " " + (diffMinutes % 60) + " minutes";
        } else {
            return diffDays + " days" + " " + (diffHours % 24) + " hours";
        }

    }

}<|MERGE_RESOLUTION|>--- conflicted
+++ resolved
@@ -49,15 +49,12 @@
 
 import java.nio.file.Path;
 import java.nio.file.Paths;
-<<<<<<< HEAD
-import java.util.HashSet;
-import java.util.Set;
-
-=======
+
 import java.util.Collection;
 import java.util.Date;
 import java.util.concurrent.atomic.AtomicInteger;
->>>>>>> 4bfaed9c
+import java.util.HashSet;
+import java.util.Set;
 
 /**
  * This class is responsible for executing the provided TestPlan.
