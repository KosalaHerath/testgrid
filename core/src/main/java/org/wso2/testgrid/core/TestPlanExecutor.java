/*
 * Copyright (c) 2018, WSO2 Inc. (http://www.wso2.org) All Rights Reserved.
 *
 * WSO2 Inc. licenses this file to you under the Apache License,
 * Version 2.0 (the "License"); you may not use this file except
 * in compliance with the License.
 * You may obtain a copy of the License at
 *
 * http://www.apache.org/licenses/LICENSE-2.0
 *
 * Unless required by applicable law or agreed to in writing,
 * software distributed under the License is distributed on an
 * "AS IS" BASIS, WITHOUT WARRANTIES OR CONDITIONS OF ANY
 * KIND, either express or implied.  See the License for the
 * specific language governing permissions and limitations
 * under the License.
 */

package org.wso2.testgrid.core;

import org.apache.commons.lang.StringUtils;
import org.slf4j.Logger;
import org.slf4j.LoggerFactory;
<<<<<<< HEAD
import org.wso2.testgrid.common.ConfigChangeSet;
=======
>>>>>>> 25885cab
import org.wso2.testgrid.automation.exception.ReportGeneratorException;
import org.wso2.testgrid.automation.exception.ReportGeneratorInitializingException;
import org.wso2.testgrid.automation.exception.ResultParserException;
import org.wso2.testgrid.automation.parser.ResultParser;
import org.wso2.testgrid.automation.parser.ResultParserFactory;
import org.wso2.testgrid.automation.report.ReportGenerator;
import org.wso2.testgrid.automation.report.ReportGeneratorFactory;
import org.wso2.testgrid.common.Deployer;
import org.wso2.testgrid.common.DeploymentCreationResult;
import org.wso2.testgrid.common.InfrastructureProvider;
import org.wso2.testgrid.common.InfrastructureProvisionResult;
import org.wso2.testgrid.common.ShellExecutor;
import org.wso2.testgrid.common.Status;
import org.wso2.testgrid.common.TestCase;
import org.wso2.testgrid.common.TestPlan;
import org.wso2.testgrid.common.TestScenario;
import org.wso2.testgrid.common.config.InfrastructureConfig;
import org.wso2.testgrid.common.exception.CommandExecutionException;
import org.wso2.testgrid.common.exception.DeployerInitializationException;
import org.wso2.testgrid.common.exception.InfrastructureProviderInitializationException;
import org.wso2.testgrid.common.exception.TestGridDeployerException;
import org.wso2.testgrid.common.exception.TestGridInfrastructureException;
import org.wso2.testgrid.common.exception.UnsupportedDeployerException;
import org.wso2.testgrid.common.exception.UnsupportedProviderException;
import org.wso2.testgrid.common.util.StringUtil;
import org.wso2.testgrid.core.exception.TestPlanExecutorException;
import org.wso2.testgrid.dao.TestGridDAOException;
import org.wso2.testgrid.dao.uow.TestPlanUOW;
import org.wso2.testgrid.dao.uow.TestScenarioUOW;
import org.wso2.testgrid.deployment.DeployerFactory;
import org.wso2.testgrid.infrastructure.InfrastructureProviderFactory;

import java.nio.file.Path;
import java.nio.file.Paths;

import java.util.Collection;
import java.util.Date;
<<<<<<< HEAD
import java.util.HashSet;
import java.util.List;
import java.util.Set;
=======
>>>>>>> 25885cab
import java.util.Optional;
import java.util.concurrent.atomic.AtomicInteger;

/**
 * This class is responsible for executing the provided TestPlan.
 *
 * @since 1.0.0
 */
public class TestPlanExecutor {

    public static final int LINE_LENGTH = 72;
    private static final Logger logger = LoggerFactory.getLogger(TestPlanExecutor.class);
    private static final int MAX_NAME_LENGTH = 52;
    private TestScenarioUOW testScenarioUOW;
    private TestPlanUOW testPlanUOW;
    private ScenarioExecutor scenarioExecutor;

    public TestPlanExecutor() {
        testPlanUOW = new TestPlanUOW();
        scenarioExecutor = new ScenarioExecutor();
        testScenarioUOW = new TestScenarioUOW();
    }

    public TestPlanExecutor(ScenarioExecutor scenarioExecutor, TestPlanUOW testPlanUOW,
                            TestScenarioUOW testScenarioUOW) {
        this.scenarioExecutor = scenarioExecutor;
        this.testPlanUOW = testPlanUOW;
        this.testScenarioUOW = testScenarioUOW;
    }

    /**
     * This method executes a given {@link TestPlan}.
     *
     * @param testPlan an instance of {@link TestPlan} in which the tests should be executed
     * @throws TestPlanExecutorException thrown when error on executing test plan
     */
    public void execute(TestPlan testPlan, InfrastructureConfig infrastructureConfig)
            throws TestPlanExecutorException, TestGridDAOException {
        long startTime = System.currentTimeMillis();

        // Provision infrastructure
        InfrastructureProvisionResult infrastructureProvisionResult = provisionInfrastructure(infrastructureConfig,
                testPlan);

        // Create and set deployment.
        DeploymentCreationResult deploymentCreationResult = createDeployment(infrastructureConfig, testPlan,
                infrastructureProvisionResult);

        if (!deploymentCreationResult.isSuccess()) {
            testPlan.setStatus(Status.ERROR);
            for (TestScenario testScenario : testPlan.getTestScenarios()) {
                testScenario.setStatus(Status.DID_NOT_RUN);
            }
            testPlanUOW.persistTestPlan(testPlan);
            logger.error(StringUtil.concatStrings(
                    "Error occurred while performing deployment for test plan", testPlan.getId(),
                    "Releasing infrastructure..."));
            releaseInfrastructure(testPlan, infrastructureProvisionResult, deploymentCreationResult);
            return;
        }
        // Run test scenarios.
        runScenarioTests(testPlan, deploymentCreationResult);
        //report generation
        try {
            ReportGenerator reportGenerator = ReportGeneratorFactory.getReportGenerator(testPlan);
            reportGenerator.generateReport();
        } catch (ReportGeneratorInitializingException e) {
            logger.error("Error while initializing the report generators  " +
                    "for TestPlan of " + testPlan.getDeploymentPattern()
                    .getProduct().getName());
        } catch (ReportGeneratorException e) {
            logger.error("Error while generating the report for " +
                    "TestPlan of " + testPlan.getDeploymentPattern()
                    .getProduct().getName());
        }
        // Test plan completed. Persist the testplan status
        persistTestPlanStatus(testPlan);

        //cleanup
        releaseInfrastructure(testPlan, infrastructureProvisionResult, deploymentCreationResult);

        // Print summary
        printSummary(testPlan, System.currentTimeMillis() - startTime);

    }

    /**
     * Run all the scenarios mentioned in the testgrid.yaml.
     *
     * @param testPlan                 the test plan
     * @param deploymentCreationResult the result of the previous build step
     */
    private void runScenarioTests(TestPlan testPlan, DeploymentCreationResult deploymentCreationResult) {

        /* Set dir for scenarios from values matched from test-plan yaml file */
        for (TestScenario testScenario : testPlan.getScenarioConfig().getScenarios()) {
            for (TestScenario testScenario1 : testPlan.getTestScenarios()) {
                if (testScenario.getName().equals(testScenario1.getName())) {
                    testScenario1.setDir(testScenario.getDir());
                }
            }
        }

        Set<String> appliedScenarios = new HashSet<String>();
        List<ConfigChangeSet> configChangeSetList = testPlan.getScenarioConfig().getConfigChangeSets();
        if (configChangeSetList != null) {
            for (ConfigChangeSet configChangeSet : configChangeSetList) {
                for (String configScenario : configChangeSet.getAppliesTo()) {
                    for (TestScenario testScenario : testPlan.getTestScenarios()) {
                        if (configScenario.equals(testScenario.getName())) {
                            appliedScenarios.add(configScenario);
                            // Apply changes
                            applyConfigChangeSet(testPlan, configChangeSet, true);
                            try {
                                scenarioExecutor.execute(testScenario, deploymentCreationResult, testPlan);
                            } catch (Exception e) {
                                // we need to continue the rest of the tests irrespective of the exception thrown here.
                                logger.error(StringUtil.concatStrings(
                                        "Error occurred while executing the SolutionPattern '",
                                        testScenario.getName(), "' in TestPlan\nCaused by "), e);
                            }
                            // Revert changes back
                            applyConfigChangeSet(testPlan, configChangeSet, false);
                            try {
                                persistTestScenario(testScenario);
                            } catch (TestPlanExecutorException e) {
                                logger.error(StringUtil.concatStrings(
                                        "Error occurred while persisting test scenario ",
                                        testScenario.getName()), e);
                            }
                            break;
                        }
                    }
                }
            }
        }

        for (TestScenario testScenario : testPlan.getTestScenarios()) {
<<<<<<< HEAD
            if (!appliedScenarios.contains(testScenario.getName())) {
                try {
                    scenarioExecutor.execute(testScenario, deploymentCreationResult, testPlan);
                    Optional<ResultParser> parser = ResultParserFactory.getParser(testPlan, testScenario);
                    if (parser.isPresent()) {
                        try {
                            parser.get().parseResults();
                        } catch (ResultParserException e) {
                            logger.error(String.format("Error parsing the results for the" +
                                    " scenario %s", testScenario.getName()));
                        }
                    } else {
                        testScenario.setStatus(Status.ERROR);
                        logger.error(String.format("Error parsing the results for the " +
                                "scenario %s", testScenario.getName()));}


                } catch (Exception e) {
                    // we need to continue the rest of the tests irrespective of the exception thrown here.
                    logger.error(StringUtil.concatStrings("Error occurred while executing the SolutionPattern '",
                            testScenario.getName(), "' in TestPlan\nCaused by "), e);
                }
                try {
                    persistTestScenario(testScenario);
                } catch (TestPlanExecutorException e) {
                    logger.error(StringUtil.concatStrings(
                            "Error occurred while persisting test scenario ", testScenario.getName()), e);
                }
=======
            try {
                scenarioExecutor.execute(testScenario, deploymentCreationResult, testPlan);
            } catch (Exception e) {
                // we need to continue the rest of the tests irrespective of the exception thrown here.
                logger.error(StringUtil.concatStrings("Error occurred while executing " +
                                "the SolutionPattern '", testScenario.getName(),
                        "' in TestPlan\nCaused by "), e);
            }
            Optional<ResultParser> parser = ResultParserFactory.getParser(testPlan, testScenario);
            if (parser.isPresent()) {
                try {
                    parser.get().parseResults();
                } catch (ResultParserException e) {
                    logger.error(String.format("Error parsing the results for the" +
                            " scenario %s", testScenario.getName()));
                }
            } else {
                testScenario.setStatus(Status.ERROR);
                logger.error(String.format("Error parsing the results for the " +
                        "scenario %s", testScenario.getName()));
>>>>>>> 25885cab
            }
        }
    }

    /**
     * Apply config change set script before and after run test scenarios
     * @param testPlan  the test plan
     * @param configChangeSet   config change set to apply
     * @param isInit    run apply config-script if true. else, run revert-config script
     */
    private void applyConfigChangeSet(TestPlan testPlan, ConfigChangeSet configChangeSet, boolean isInit) {

        Path configChangeSetPath = Paths.get(testPlan.getScenarioTestsRepository(),
                "config-sets", configChangeSet.getName());
        ShellExecutor shellExecutor = new ShellExecutor(configChangeSetPath);
        String bashCommand;
        if (isInit) {
            bashCommand = "bash apply-config.sh";
        } else {
            bashCommand = "bash revert-config.sh";
        }
        try {
            int exitCode = shellExecutor
                    .executeCommand(bashCommand);
            if (exitCode > 0) {
                logger.error(StringUtil.concatStrings(
<<<<<<< HEAD
                        "Error occurred while executing the config change set script. ",
                        "Script exited with a status code of ", exitCode));
=======
                        "Error occurred while persisting test" +
                                " scenario ", testScenario.getName()), e);
>>>>>>> 25885cab
            }
        } catch (CommandExecutionException shellException) {
            logger.warn("Exception in executing config change set" + shellException);
        }
    }
    /**
     * Creates the deployment in the provisioned infrastructure.
     *
     * @param infrastructureConfig          infrastructure to create the deployment
     * @param testPlan                      test plan
     * @param infrastructureProvisionResult the output of the infrastructure provisioning scripts
     * @return created {@link DeploymentCreationResult}
     * @throws TestPlanExecutorException thrown when error on creating deployment
     */
    private DeploymentCreationResult createDeployment(InfrastructureConfig infrastructureConfig, TestPlan testPlan,
            InfrastructureProvisionResult infrastructureProvisionResult)
            throws TestPlanExecutorException {
        try {
            if (!infrastructureProvisionResult.isSuccess()) {
                DeploymentCreationResult deploymentCreationResult = new DeploymentCreationResult();
                deploymentCreationResult.setSuccess(false);
                return deploymentCreationResult;
            }

            Deployer deployerService = DeployerFactory.getDeployerService(testPlan);
            return deployerService.deploy(testPlan, infrastructureProvisionResult);
        } catch (TestGridDeployerException e) {
            persistTestPlanStatus(testPlan, Status.FAIL);
            String msg = StringUtil
                    .concatStrings("Exception occurred while running the deployment for deployment pattern '",
                            testPlan.getDeploymentPattern(), "', in TestPlan");
            logger.error(msg, e);
        } catch (DeployerInitializationException e) {
            persistTestPlanStatus(testPlan, Status.FAIL);
            String msg = StringUtil
                    .concatStrings("Unable to locate a Deployer Service implementation for deployment pattern '",
                            testPlan.getDeploymentPattern(), "', in TestPlan '");
            logger.error(msg, e);
        } catch (UnsupportedDeployerException e) {
            persistTestPlanStatus(testPlan, Status.FAIL);
            String msg = StringUtil
                    .concatStrings("Error occurred while running deployment for deployment pattern '",
                            testPlan.getDeploymentPattern(), "' in TestPlan");
            logger.error(msg, e);
        } catch (Exception e) {
            // deployment creation should not interrupt other tasks.
            persistTestPlanStatus(testPlan, Status.FAIL);
            String msg = StringUtil.concatStrings("Unhandled error occurred hile running deployment for deployment "
                    + "pattern '", testPlan.getDeploymentConfig(), "' in TestPlan");
            logger.error(msg, e);
        }

        DeploymentCreationResult deploymentCreationResult = new DeploymentCreationResult();
        deploymentCreationResult.setSuccess(false);
        return deploymentCreationResult;
    }

    /**
     * Sets up infrastructure for the given {@link InfrastructureConfig}.
     *
     * @param infrastructureConfig infrastructure to set up
     * @param testPlan             test plan
     */
    private InfrastructureProvisionResult provisionInfrastructure(InfrastructureConfig infrastructureConfig,
            TestPlan testPlan) {
        try {
            if (infrastructureConfig == null) {
                persistTestPlanStatus(testPlan, Status.FAIL);
                throw new TestPlanExecutorException(StringUtil
                        .concatStrings("Unable to locate infrastructure descriptor for deployment pattern '",
                                testPlan.getDeploymentPattern(), "', in TestPlan"));
            }
            InfrastructureProvider infrastructureProvider = InfrastructureProviderFactory
                    .getInfrastructureProvider(infrastructureConfig);
            infrastructureProvider.init(testPlan);
            InfrastructureProvisionResult provisionResult = infrastructureProvider.provision(testPlan);

            provisionResult.setName(infrastructureConfig.getProvisioners().get(0).getName());
            //TODO: remove. deploymentScriptsDir is deprecated now in favor of DeploymentConfig.
            provisionResult.setDeploymentScriptsDir(Paths.get(testPlan.getDeploymentRepository()).toString());
            return provisionResult;
        } catch (TestGridInfrastructureException e) {
            persistTestPlanStatus(testPlan, Status.FAIL);
            String msg = StringUtil
                    .concatStrings("Error on infrastructure creation for deployment pattern '",
                            testPlan.getDeploymentPattern(), "', in TestPlan");
            logger.error(msg, e);
        } catch (InfrastructureProviderInitializationException | UnsupportedProviderException e) {
            persistTestPlanStatus(testPlan, Status.FAIL);
            String msg = StringUtil
                    .concatStrings("No Infrastructure Provider implementation for deployment pattern '",
                            testPlan.getDeploymentPattern(), "', in TestPlan");
            logger.error(msg, e);
        } catch (Exception e) {
            // Catching the Exception here since we need to catch and gracefully handle all exceptions.
            persistTestPlanStatus(testPlan, Status.FAIL);
            logger.error("Unknown exception while provisioning the infrastructure: " + e.getMessage(), e);
        }

        InfrastructureProvisionResult infrastructureProvisionResult = new InfrastructureProvisionResult();
        infrastructureProvisionResult.setSuccess(false);
        return infrastructureProvisionResult;
    }

    /**
     * Destroys the given {@link InfrastructureConfig}.
     *
     * @param testPlan                      test plan
     * @param infrastructureProvisionResult the infrastructure provisioning result
     * @param deploymentCreationResult      the deployment creation result
     * @throws TestPlanExecutorException thrown when error on destroying
     *                                   infrastructure
     */
    private void releaseInfrastructure(TestPlan testPlan,
            InfrastructureProvisionResult infrastructureProvisionResult,
            DeploymentCreationResult deploymentCreationResult)
            throws TestPlanExecutorException {
        try {
            InfrastructureConfig infrastructureConfig = testPlan.getInfrastructureConfig();
            if (!infrastructureProvisionResult.isSuccess() || !deploymentCreationResult.isSuccess()) {
                logger.error("Execution of previous steps failed. Trying to release the possibly provisioned "
                        + "infrastructure");
            }
            InfrastructureProvider infrastructureProvider = InfrastructureProviderFactory
                    .getInfrastructureProvider(infrastructureConfig);
            infrastructureProvider.release(infrastructureConfig, testPlan.getInfrastructureRepository());
            // Destroy additional infra created for test execution
            infrastructureProvider.cleanup(testPlan);
        } catch (TestGridInfrastructureException e) {
            throw new TestPlanExecutorException(StringUtil
                    .concatStrings("Error on infrastructure removal for deployment pattern '",
                            testPlan.getDeploymentPattern(), "', in TestPlan"), e);
        } catch (InfrastructureProviderInitializationException | UnsupportedProviderException e) {
            throw new TestPlanExecutorException(StringUtil
                    .concatStrings("No Infrastructure Provider implementation for deployment pattern '",
                            testPlan.getDeploymentPattern(), "', in TestPlan"), e);
        }
    }

    /**
     * Persists the test plan with the status.
     *
     * @param testPlan TestPlan object to persist
     */
    private void persistTestPlanStatus(TestPlan testPlan) {
        try {
            boolean isSuccess = true;
            for (TestScenario testScenario : testPlan.getTestScenarios()) {
                if (testScenario.getStatus() != Status.SUCCESS) {
                    isSuccess = false;
                    if (testScenario.getStatus() == Status.FAIL) {
                        testPlan.setStatus(Status.FAIL);
                        isSuccess = false;
                        break;
                    } else if (testScenario.getStatus() == Status.ERROR) {
                        testPlan.setStatus(Status.ERROR);
                        isSuccess = false;
                    }
                }
            }
            if (isSuccess) {
                testPlan.setStatus(Status.SUCCESS);
            }
            testPlanUOW.persistTestPlan(testPlan);
        } catch (TestGridDAOException e) {
            logger.error("Error occurred while persisting the test plan. ", e);
        }
    }

    /**
     * Persists the test plan with the status.
     *
     * @param testPlan TestPlan object to persist
     * @param status   the status to set
     */
    private void persistTestPlanStatus(TestPlan testPlan, Status status) {
        try {
            testPlan.setStatus(status);
            testPlanUOW.persistTestPlan(testPlan);
        } catch (TestGridDAOException e) {
            logger.error("Error occurred while persisting the test plan. ", e);
        }
    }

    /**
     * Persists the test scenario.
     *
     * @param testScenario TestScenario object to persist
     */
    private void persistTestScenario(TestScenario testScenario) throws TestPlanExecutorException {
        //Persist test scenario
        try {
            if (testScenario.getTestCases().size() == 0) {
                testScenario.setStatus(Status.ERROR);
            } else {
                for (TestCase testCase : testScenario.getTestCases()) {
                    if (!testCase.isSuccess()) {
                        testScenario.setStatus(Status.FAIL);
                        break;
                    } else {
                        testScenario.setStatus(Status.SUCCESS);
                    }
                }
            }
            testScenarioUOW.persistTestScenario(testScenario);
            if (logger.isDebugEnabled()) {
                logger.debug(StringUtil.concatStrings(
                        "Persisted test scenario ", testScenario.getName(), " with test cases"));
            }
        } catch (TestGridDAOException e) {
            throw new TestPlanExecutorException(StringUtil.concatStrings(
                    "Error while persisting test scenario ", testScenario.getName(), e));
        }
    }

    /**
     * Prints a summary of the executed test plan.
     * Summary includes the list of scenarios that has been run, and their pass/fail status.
     *
     * @param testPlan the test plan
     * @param totalTime time taken to run the test plan
     */
    void printSummary(TestPlan testPlan, long totalTime) {
        switch (testPlan.getStatus()) {
        case SUCCESS:
            logger.info("all tests passed...");
            break;
        case ERROR:
            logger.error("There are deployment/test errors...");
            logger.info("Sorry, we are yet to infer an error summary!");
            break;
        case FAIL:
            printFailState(testPlan);
            break;
        case RUNNING:
        case PENDING:
        case DID_NOT_RUN:
        case INCOMPLETE:
        default:
            logger.error(StringUtil.concatStrings(
                    "Inconsistent state detected (", testPlan.getStatus(), "). Please report this to testgrid team "
                            + "at github.com/wso2/testgrid."));
        }

        printSeparator(LINE_LENGTH);
        logger.info(StringUtil.concatStrings("Test Plan Summary for ", testPlan.getInfraParameters()), ":");
        for (TestScenario testScenario : testPlan.getTestScenarios()) {
            StringBuilder buffer = new StringBuilder(128);

            buffer.append(testScenario.getName());
            buffer.append(' ');

            String padding = StringUtils.repeat(".", MAX_NAME_LENGTH - buffer.length());
            buffer.append(padding);
            buffer.append(' ');

            buffer.append(testScenario.getStatus());
            logger.info(buffer.toString());
        }

        printSeparator(LINE_LENGTH);
        logger.info("TEST RUN " + testPlan.getStatus());
        printSeparator(LINE_LENGTH);

        logger.info("Total Time: " + getHumanReadableTimeDiff(totalTime));
        logger.info("Finished at: " + new Date());
        printSeparator(LINE_LENGTH);
    }

    /**
     * Prints the logs for failure scenario.
     *
     * @param testPlan the test plan that has failures.
     */
    private static void printFailState(TestPlan testPlan) {
        logger.warn("There are test failures...");
        logger.info("Failed tests:");
        AtomicInteger testCaseCount = new AtomicInteger(0);
        AtomicInteger failedTestCaseCount = new AtomicInteger(0);
        testPlan.getTestScenarios().stream()
                .peek(ts -> {
                    testCaseCount.addAndGet(ts.getTestCases().size());
                    if (ts.getTestCases().size() == 0) {
                        testCaseCount.incrementAndGet();
                        failedTestCaseCount.incrementAndGet();
                    }
                })
                .filter(ts -> ts.getStatus() != Status.SUCCESS)
                .map(TestScenario::getTestCases)
                .flatMap(Collection::stream)
                .filter(tc -> !tc.isSuccess())
                .forEachOrdered(
                        tc -> {
                            failedTestCaseCount.incrementAndGet();
                            logger.info("  " + tc.getTestScenario().getName() + "::" + tc.getName() + ": " + tc
                                    .getFailureMessage());
                        });

        logger.info("");
        logger.info(
                StringUtil.concatStrings("Tests run: ", testCaseCount, ", Failures/Errors: ", failedTestCaseCount));
        logger.info("");
    }

    /**
     * Prints a series of dashes ('-') into the log.
     *
     * @param length no of characters to print
     */
    private static void printSeparator(int length) {
        logger.info(StringUtils.repeat("-", length));
    }

    /**
     * Get time for summary logging purposes.
     *
     * @param timeDifferenceMilliseconds the time taken to run the test plan
     * @return human readable elapsed time
     */
    private static String getHumanReadableTimeDiff(long timeDifferenceMilliseconds) {
        long diffSeconds = timeDifferenceMilliseconds / 1000;
        long diffMinutes = timeDifferenceMilliseconds / (60 * 1000);
        long diffHours = timeDifferenceMilliseconds / (60 * 60 * 1000);
        long diffDays = timeDifferenceMilliseconds / (60 * 60 * 1000 * 24);

        if (diffSeconds < 1) {
            return "less than a second";
        } else if (diffMinutes < 1) {
            return diffSeconds + " seconds";
        } else if (diffHours < 1) {
            return diffMinutes + " minutes" + " " + (diffSeconds % 60) + " seconds";
        } else if (diffDays < 1) {
            return diffHours + " hours" + " " + (diffMinutes % 60) + " minutes";
        } else {
            return diffDays + " days" + " " + (diffHours % 24) + " hours";
        }

    }

}<|MERGE_RESOLUTION|>--- conflicted
+++ resolved
@@ -21,10 +21,6 @@
 import org.apache.commons.lang.StringUtils;
 import org.slf4j.Logger;
 import org.slf4j.LoggerFactory;
-<<<<<<< HEAD
-import org.wso2.testgrid.common.ConfigChangeSet;
-=======
->>>>>>> 25885cab
 import org.wso2.testgrid.automation.exception.ReportGeneratorException;
 import org.wso2.testgrid.automation.exception.ReportGeneratorInitializingException;
 import org.wso2.testgrid.automation.exception.ResultParserException;
@@ -32,6 +28,7 @@
 import org.wso2.testgrid.automation.parser.ResultParserFactory;
 import org.wso2.testgrid.automation.report.ReportGenerator;
 import org.wso2.testgrid.automation.report.ReportGeneratorFactory;
+import org.wso2.testgrid.common.ConfigChangeSet;
 import org.wso2.testgrid.common.Deployer;
 import org.wso2.testgrid.common.DeploymentCreationResult;
 import org.wso2.testgrid.common.InfrastructureProvider;
@@ -50,6 +47,7 @@
 import org.wso2.testgrid.common.exception.UnsupportedDeployerException;
 import org.wso2.testgrid.common.exception.UnsupportedProviderException;
 import org.wso2.testgrid.common.util.StringUtil;
+import org.wso2.testgrid.core.exception.ScenarioExecutorException;
 import org.wso2.testgrid.core.exception.TestPlanExecutorException;
 import org.wso2.testgrid.dao.TestGridDAOException;
 import org.wso2.testgrid.dao.uow.TestPlanUOW;
@@ -59,16 +57,12 @@
 
 import java.nio.file.Path;
 import java.nio.file.Paths;
-
 import java.util.Collection;
 import java.util.Date;
-<<<<<<< HEAD
 import java.util.HashSet;
 import java.util.List;
+import java.util.Optional;
 import java.util.Set;
-=======
->>>>>>> 25885cab
-import java.util.Optional;
 import java.util.concurrent.atomic.AtomicInteger;
 
 /**
@@ -206,14 +200,15 @@
         }
 
         for (TestScenario testScenario : testPlan.getTestScenarios()) {
-<<<<<<< HEAD
             if (!appliedScenarios.contains(testScenario.getName())) {
                 try {
                     scenarioExecutor.execute(testScenario, deploymentCreationResult, testPlan);
                     Optional<ResultParser> parser = ResultParserFactory.getParser(testPlan, testScenario);
                     if (parser.isPresent()) {
                         try {
-                            parser.get().parseResults();
+                            ResultParser resultParser = parser.get();
+                            resultParser.parseResults();
+                            resultParser.persistResults();
                         } catch (ResultParserException e) {
                             logger.error(String.format("Error parsing the results for the" +
                                     " scenario %s", testScenario.getName()));
@@ -221,10 +216,9 @@
                     } else {
                         testScenario.setStatus(Status.ERROR);
                         logger.error(String.format("Error parsing the results for the " +
-                                "scenario %s", testScenario.getName()));}
-
-
-                } catch (Exception e) {
+                                "scenario %s", testScenario.getName()));
+                    }
+                } catch (ScenarioExecutorException e) {
                     // we need to continue the rest of the tests irrespective of the exception thrown here.
                     logger.error(StringUtil.concatStrings("Error occurred while executing the SolutionPattern '",
                             testScenario.getName(), "' in TestPlan\nCaused by "), e);
@@ -235,28 +229,6 @@
                     logger.error(StringUtil.concatStrings(
                             "Error occurred while persisting test scenario ", testScenario.getName()), e);
                 }
-=======
-            try {
-                scenarioExecutor.execute(testScenario, deploymentCreationResult, testPlan);
-            } catch (Exception e) {
-                // we need to continue the rest of the tests irrespective of the exception thrown here.
-                logger.error(StringUtil.concatStrings("Error occurred while executing " +
-                                "the SolutionPattern '", testScenario.getName(),
-                        "' in TestPlan\nCaused by "), e);
-            }
-            Optional<ResultParser> parser = ResultParserFactory.getParser(testPlan, testScenario);
-            if (parser.isPresent()) {
-                try {
-                    parser.get().parseResults();
-                } catch (ResultParserException e) {
-                    logger.error(String.format("Error parsing the results for the" +
-                            " scenario %s", testScenario.getName()));
-                }
-            } else {
-                testScenario.setStatus(Status.ERROR);
-                logger.error(String.format("Error parsing the results for the " +
-                        "scenario %s", testScenario.getName()));
->>>>>>> 25885cab
             }
         }
     }
@@ -283,13 +255,8 @@
                     .executeCommand(bashCommand);
             if (exitCode > 0) {
                 logger.error(StringUtil.concatStrings(
-<<<<<<< HEAD
                         "Error occurred while executing the config change set script. ",
                         "Script exited with a status code of ", exitCode));
-=======
-                        "Error occurred while persisting test" +
-                                " scenario ", testScenario.getName()), e);
->>>>>>> 25885cab
             }
         } catch (CommandExecutionException shellException) {
             logger.warn("Exception in executing config change set" + shellException);
