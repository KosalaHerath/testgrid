--- conflicted
+++ resolved
@@ -60,8 +60,7 @@
         File infraConfig = new File(infraYaml);
         if (infraConfig.exists()) {
             Infrastructure infrastructure;
-<<<<<<< HEAD
-                try {
+            try {
 
                     if (Utils.isYamlFile(infraConfig.getName())) {
                         ConfigProvider configProvider = ConfigProviderFactory.getConfigProvider(Paths
@@ -74,20 +73,7 @@
                 } catch (ConfigurationException e) {
                     log.error("Unable to parse Infrastructure configuration file '" + infraConfig.getName() + "'." +
                             " Please check the syntax of the file.");
-=======
-            try {
-
-                if (Utils.isYamlFile(infraConfig.getName())) {
-                    ConfigProvider configProvider = ConfigProviderFactory.getConfigProvider(Paths
-                            .get(infraConfig.getAbsolutePath()), null);
-                    infrastructure = configProvider.getConfigurationObject(Infrastructure.class);
-                    infras.put(infrastructure.getName(), infrastructure);
->>>>>>> 1152da11
                 }
-            } catch (ConfigurationException e) {
-                log.error("Unable to parse Infrastructure configuration file '" + infraConfig.getName() + "'." +
-                        " Please check the syntax of the file.");
-            }
         } else {
             String msg = "Unable to find the Infrastructure configuration directory in location '" +
                     infraYaml + "'";
@@ -191,6 +177,7 @@
 
             infraResult.setStatus(InfraResult.Status.INFRASTRUCTURE_PREPARATION);
             testPlan.setInfraResult(infraResult);
+
             //persist before runing test plan
             testPlan.setProductTestPlan(productTestPlan);
             testPlan = testPlanUOW.persistSingleTestPlan(testPlan);
@@ -203,6 +190,7 @@
         } catch (TestGridDAOException e) {
             throw new TestGridException("Error occured while persisting TestPlan ", e);
         }
+        //        }
 
         productTestPlan.setStatus(ProductTestPlan.Status.PRODUCT_TEST_PLAN_REPORT_GENERATION);
 //
