--- conflicted
+++ resolved
@@ -20,7 +20,7 @@
 
 ORACLE_JDK_URL="http://download.oracle.com/otn-pub/java/jdk/8u131-b11/d54c1d3a095b4ff2b6607d096fa80163/jdk-8u131-linux-x64.tar.gz"
 
-WUM_CONFIG_FILE=~/.wum3/config.yaml; WUM_TMP="wum_conf.tmp"
+WUM_CONFIG_FILE=~/.wum3/config.yaml; WUM_TMP="wum_conf.tmp";
 
 
 # Use default if not stored as environment variables
@@ -156,22 +156,16 @@
 function config_uat(){
 
   cat $WUM_CONFIG_FILE
-<<<<<<< HEAD
-  if ! $(cat ${WUM_CONFIG_FILE | grep -q "uat"); then
-=======
-  if [[! $(cat ${WUM_CONFIG_FILE | grep -q "uat") ]]; then
->>>>>>> 4bc8f574
+
+  if ! cat ${WUM_CONFIG_FILE} | grep -q "uat"; then
+    echo "ok"
 
     cp $WUM_CONFIG_FILE $WUM_TMP
     sed -i.bak 's/: true/: false/g' $WUM_TMP
 
     line_end=$(cat $WUM_TMP | wc -l); bottom_conf="";
 
-<<<<<<< HEAD
-    if $(cat ${WUM_TMP} | grep -q "products:"); then
-=======
-    if [[ $(cat ${WUM_TMP} | grep -q "products:") ]]; then
->>>>>>> 4bc8f574
+    if ! cat ${WUM_TMP} | grep -q "products:"; then
       line_product=$(awk '/products:/{ print NR; exit }' $WUM_TMP);
       top_conf=$(head -n `expr $line_product - 1` $WUM_TMP)
       bottom_conf=$(tail -n `expr $line_end - $line_product + 1` $WUM_TMP)
@@ -193,12 +187,12 @@
 
     echo "${refresh_token}" >> ${WUM_CONFIG_FILE}
     echo "${access_token}" >> ${WUM_CONFIG_FILE}
-    echo "${bottom_conf}" >> $WUM_CONFIG_FILE
+    echo "${bottom_conf}" >> ${WUM_CONFIG_FILE}
 
     rm $WUM_TMP
     rm "$WUM_TMP.bak"
-    fi
-    cat $WUM_CONFIG_FILE
+   fi
+     cat $WUM_CONFIG_FILE
 }
 
 function get_wum_update() {
