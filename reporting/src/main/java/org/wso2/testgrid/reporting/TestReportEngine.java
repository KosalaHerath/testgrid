--- conflicted
+++ resolved
@@ -43,11 +43,7 @@
 import org.wso2.testgrid.reporting.model.performance.PerformanceReport;
 import org.wso2.testgrid.reporting.renderer.Renderable;
 import org.wso2.testgrid.reporting.renderer.RenderableFactory;
-<<<<<<< HEAD
-=======
 import org.wso2.testgrid.reporting.summary.InfrastructureBuildStatus;
-import org.wso2.testgrid.reporting.util.FileUtil;
->>>>>>> 3efa3e18
 
 import java.io.IOException;
 import java.nio.file.Files;
@@ -65,9 +61,11 @@
 import java.util.function.Function;
 import java.util.function.Predicate;
 import java.util.stream.Collectors;
+import java.util.stream.Stream;
 
 import static org.wso2.testgrid.common.TestGridConstants.TESTGRID_EMAIL_REPORT_NAME;
 import static org.wso2.testgrid.common.TestGridConstants.TESTGRID_SUMMARIZED_EMAIL_REPORT_NAME;
+import static org.wso2.testgrid.common.util.FileUtil.writeToFile;
 import static org.wso2.testgrid.reporting.AxisColumn.DEPLOYMENT;
 import static org.wso2.testgrid.reporting.AxisColumn.INFRASTRUCTURE;
 import static org.wso2.testgrid.reporting.AxisColumn.SCENARIO;
@@ -737,7 +735,7 @@
     private void writeHTMLToFile(Path filePath, String htmlString) throws ReportingException {
         logger.info("Writing test results to file: " + filePath.toString());
         try {
-            FileUtil.writeToFile(filePath.toAbsolutePath().toString(), htmlString);
+            writeToFile(filePath.toAbsolutePath().toString(), htmlString);
         } catch (TestGridException e) {
             throw new ReportingException("Error occurred while writing email report to a html file ", e);
         }
@@ -751,15 +749,6 @@
      * @param workspace workspace containing the test-plan yamls
      */
     public Optional<Path> generateEmailReport(Product product, String workspace) throws ReportingException {
-<<<<<<< HEAD
-        List<TestPlan> testPlans = getTestPlansInWorkspace(workspace);
-        //start email generation
-        if (!emailReportProcessor.hasFailedTests(testPlans)) {
-            logger.info("Latest build of '" + product.getName() + "' does not contain failed tests. "
-                    + "Hence skipping email-report generation..");
-            return Optional.empty();
-        }
-=======
         Path testPlansDir = Paths.get(workspace, "test-plans");
         if (!Files.exists(testPlansDir)) {
             logger.error("Test-plans dir does not exist: " + testPlansDir);
@@ -780,8 +769,6 @@
                 .getSummaryTable(testPlans);
         postProcessSummaryTable(testCaseInfraSummaryMap);
         logger.info("Generated summary table info: " + testCaseInfraSummaryMap);
-
->>>>>>> 3efa3e18
         Renderable renderer = RenderableFactory.getRenderable(EMAIL_REPORT_MUSTACHE);
         Map<String, Object> report = new HashMap<>();
         Map<String, Object> perSummariesMap = new HashMap<>();
@@ -789,10 +776,6 @@
         report.put(GIT_BUILD_DETAILS_TEMPLATE_KEY, emailReportProcessor.getGitBuildDetails(product, testPlans));
         report.put(PRODUCT_STATUS_TEMPLATE_KEY, emailReportProcessor.getProductStatus(product).toString());
         report.put(PER_TEST_PLAN_TEMPLATE_KEY, emailReportProcessor.generatePerTestPlanSection(product, testPlans));
-<<<<<<< HEAD
-=======
-        report.put("testCaseInfraSummaryTable", testCaseInfraSummaryMap.entrySet());
->>>>>>> 3efa3e18
         perSummariesMap.put(REPORT_TEMPLATE_KEY, report);
         String htmlString = renderer.render(EMAIL_REPORT_MUSTACHE, perSummariesMap);
 
@@ -800,11 +783,7 @@
         String relativeFilePath = TestGridUtil.deriveTestGridLogFilePath(product.getName(), TESTGRID_EMAIL_REPORT_NAME);
         String testGridHome = TestGridUtil.getTestGridHomePath();
         Path reportPath = Paths.get(testGridHome, relativeFilePath);
-<<<<<<< HEAD
         writeHTMLToFile(reportPath, htmlString);
-        return Optional.of(reportPath);
-=======
-        writeToFile(reportPath.toString(), htmlString);
         return Optional.of(reportPath);
     }
 
@@ -843,7 +822,6 @@
             throw new ReportingException("Error occurred while getting the test plan from database ", e);
         }
         return testPlans;
->>>>>>> 3efa3e18
     }
 
     /**
