/*
 * Copyright (c) 2017, WSO2 Inc. (http://www.wso2.org) All Rights Reserved.
 *
 * WSO2 Inc. licenses this file to you under the Apache License,
 * Version 2.0 (the "License"); you may not use this file except
 * in compliance with the License.
 * You may obtain a copy of the License at
 *
 * http://www.apache.org/licenses/LICENSE-2.0
 *
 * Unless required by applicable law or agreed to in writing,
 * software distributed under the License is distributed on an
 * "AS IS" BASIS, WITHOUT WARRANTIES OR CONDITIONS OF ANY
 * KIND, either express or implied.  See the License for the
 * specific language governing permissions and limitations
 * under the License.
 */
package org.wso2.carbon.testgrid.reporting;

import com.github.mustachejava.DefaultMustacheFactory;
import com.github.mustachejava.Mustache;
import org.wso2.carbon.testgrid.common.TestScenario;
import org.wso2.carbon.testgrid.reporting.beans.TestResult;
import org.wso2.carbon.testgrid.reporting.beans.TestResultBeanFactory;
import org.wso2.carbon.testgrid.reporting.reader.ResultReader;
import org.wso2.carbon.testgrid.reporting.reader.ResultReaderFactory;
import org.wso2.carbon.testgrid.reporting.util.EnvironmentUtil;
import org.wso2.carbon.testgrid.reporting.util.FileUtil;

import java.io.File;
import java.io.IOException;
import java.io.StringWriter;
import java.nio.file.Path;
import java.nio.file.Paths;
import java.util.ArrayList;
import java.util.HashMap;
import java.util.List;
import java.util.Locale;
import java.util.Map;

/**
 * This class is responsible for generating the test reports.
 *
 * @since 1.0.0
 */
public class TestReportEngine {

<<<<<<< HEAD
    private static final String RESULTS_DIR = "Tests/Results";
=======
    private static final String TEST_ARTIFACT_DIR = "Tests";
    private static final String RESULTS_DIR = "Results";
>>>>>>> 4eca3806
    private static final String HTML_TEMPLATE = "html_template.mustache";
    private static final String TEMPLATE_DIR = "templates";
    private static final String TEST_OUTPUT_DIR_NAME = "test_output";
    private static final String TEST_GRID_HOME_ENV_KEY = "TESTGRID_HOME";

    /**
     * Generates a test report based on the given test scenario.
     *
     * @param testScenario test scenario to generate the test report
     * @param <T>          type of the test results
     * @throws ReportingException thrown when {@code TEST_GRID_HOME} is not set
     */
    public <T extends TestResult> void generateReport(TestScenario testScenario) throws ReportingException {

<<<<<<< HEAD
        Path resultPath = Paths.get(testScenario.getScenarioLocation(), RESULTS_DIR);
        File[] directoryList = FileUtil.getFileList(resultPath);
        List<T> testResults = new ArrayList<>();

        for(File directory : directoryList){
=======
        Path resultPath = Paths.get(testScenario.getScenarioLocation(), TEST_ARTIFACT_DIR, RESULTS_DIR);
        File[] directoryList = FileUtil.getFileList(resultPath);
        List<T> testResults = new ArrayList<>();

        for (File directory : directoryList) {
>>>>>>> 4eca3806
            if (directory.isDirectory()) {
                Path directoryPath = Paths.get(directory.getAbsolutePath());
                Class<T> type = TestResultBeanFactory.getResultType(directoryPath);

                File[] fileList = FileUtil.getFileList(directoryPath);

                for (File file : fileList) {
                    if (file.isFile()) {
                        Path filePath = Paths.get(file.getAbsolutePath());
                        ResultReader resultReader = ResultReaderFactory.getResultReader(filePath);
                        testResults.addAll(resultReader.readFile(filePath, type));
                    }
                }
            }
        }

        // TODO: Get values from test scenario
        Map<String, Object> testInfoMap = new HashMap<>();
        testInfoMap.put("productName", "WSO2 IS");
        testInfoMap.put("productVersion", "5.4.0");
        testInfoMap.put("testsinfo", testResults);

        String testGridHome = EnvironmentUtil.getSystemVariableValue(TEST_GRID_HOME_ENV_KEY);
        if (testGridHome == null || testGridHome.isEmpty()) {
            throw new ReportingException(String.format(Locale.ENGLISH,
                    "%s not set. Please do set test grid home under %s environment / system property key",
                    TEST_GRID_HOME_ENV_KEY, TEST_GRID_HOME_ENV_KEY));
        }

        // Populate the html from the template
        String htmlString = populateHTML(testInfoMap, HTML_TEMPLATE);
        Path reportPath = Paths.get(testGridHome).resolve(TEST_OUTPUT_DIR_NAME).resolve("WSO2IS-5.4.0.html");
        FileUtil.writeToFile(reportPath.toAbsolutePath().toString(), htmlString);
    }

    /**
     * This method populates the html from the template using the provided data.
     *
     * @param resultInfoMap Map which contains the result details
     * @throws ReportingException If the html string is {@code null}
     */
    private String populateHTML(Map<String, Object> resultInfoMap, String templateName) throws ReportingException {
        String htmlString = render(templateName, resultInfoMap);
        if (htmlString == null) {
            throw new ReportingException("HTML generation failed.");
        }
        return htmlString;
    }

    /**
     * Render a given model from a given template.
     *
     * @param view  name of the template file in resources/templates directory
     * @param model model to be rendered from the template
     * @return rendered template
     */
    private String render(String view, Object model) throws ReportingException {
        Mustache mustache = new DefaultMustacheFactory(TEMPLATE_DIR).compile(view);
        StringWriter stringWriter = new StringWriter();
        try {
            mustache.execute(stringWriter, model).close();
        } catch (IOException e) {
            throw new ReportingException(e);
        }
        return stringWriter.toString();
    }
}<|MERGE_RESOLUTION|>--- conflicted
+++ resolved
@@ -45,12 +45,8 @@
  */
 public class TestReportEngine {
 
-<<<<<<< HEAD
-    private static final String RESULTS_DIR = "Tests/Results";
-=======
     private static final String TEST_ARTIFACT_DIR = "Tests";
     private static final String RESULTS_DIR = "Results";
->>>>>>> 4eca3806
     private static final String HTML_TEMPLATE = "html_template.mustache";
     private static final String TEMPLATE_DIR = "templates";
     private static final String TEST_OUTPUT_DIR_NAME = "test_output";
@@ -65,19 +61,11 @@
      */
     public <T extends TestResult> void generateReport(TestScenario testScenario) throws ReportingException {
 
-<<<<<<< HEAD
-        Path resultPath = Paths.get(testScenario.getScenarioLocation(), RESULTS_DIR);
-        File[] directoryList = FileUtil.getFileList(resultPath);
-        List<T> testResults = new ArrayList<>();
-
-        for(File directory : directoryList){
-=======
         Path resultPath = Paths.get(testScenario.getScenarioLocation(), TEST_ARTIFACT_DIR, RESULTS_DIR);
         File[] directoryList = FileUtil.getFileList(resultPath);
         List<T> testResults = new ArrayList<>();
 
         for (File directory : directoryList) {
->>>>>>> 4eca3806
             if (directory.isDirectory()) {
                 Path directoryPath = Paths.get(directory.getAbsolutePath());
                 Class<T> type = TestResultBeanFactory.getResultType(directoryPath);
