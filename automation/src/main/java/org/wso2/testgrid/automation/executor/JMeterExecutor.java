/*
 * Copyright (c) 2017, WSO2 Inc. (http://www.wso2.org) All Rights Reserved.
 *
 * WSO2 Inc. licenses this file to you under the Apache License,
 * Version 2.0 (the "License"); you may not use this file except
 * in compliance with the License.
 * You may obtain a copy of the License at
 *
 * http://www.apache.org/licenses/LICENSE-2.0
 *
 * Unless required by applicable law or agreed to in writing,
 * software distributed under the License is distributed on an
 * "AS IS" BASIS, WITHOUT WARRANTIES OR CONDITIONS OF ANY
 * KIND, either express or implied.  See the License for the
 * specific language governing permissions and limitations
 * under the License.
 */

package org.wso2.testgrid.automation.executor;

import org.apache.commons.io.FileUtils;
import org.slf4j.Logger;
import org.slf4j.LoggerFactory;
import org.wso2.testgrid.automation.TestAutomationException;
import org.wso2.testgrid.common.DeploymentCreationResult;
import org.wso2.testgrid.common.ShellExecutor;
import org.wso2.testgrid.common.Status;
import org.wso2.testgrid.common.TestGridConstants;
import org.wso2.testgrid.common.TestScenario;
import org.wso2.testgrid.common.exception.CommandExecutionException;
import org.wso2.testgrid.common.exception.TestGridException;
import org.wso2.testgrid.common.util.EnvironmentUtil;
import org.wso2.testgrid.common.util.FileUtil;
import org.wso2.testgrid.common.util.StringUtil;
import org.wso2.testgrid.common.util.TestGridUtil;

import java.io.File;
<<<<<<< HEAD
import java.io.IOException;
import java.nio.file.Paths;
import java.util.List;


import static org.wso2.testgrid.common.TestGridConstants.SCENARIO_RESULTS_FILTER_PATTERN;
=======
import java.nio.file.Paths;
>>>>>>> 25885cab

/**
 * Responsible for performing the tasks related to execution of single JMeter solution.
 *
 * @since 1.0.0
 */
public class JMeterExecutor extends TestExecutor {

    private static final Logger logger = LoggerFactory.getLogger(JMeterExecutor.class);
    public static final String JMETER_HOME = "JMETER_HOME";
    private String testLocation;
    private String testName;
    private TestScenario testScenario;

    @Override
    public void init(String testLocation, String testName, TestScenario testScenario) throws TestAutomationException {
        this.testName = testName;
        this.testLocation = testLocation;
        this.testScenario = testScenario;
    }

    @Override
    public void execute(String script, DeploymentCreationResult deploymentCreationResult)
            throws TestAutomationException {
        try {
            TestGridUtil.executeCommand("bash " + script, new File(testLocation));

            String jmeterHome = EnvironmentUtil.getSystemVariableValue(JMETER_HOME);
            if (jmeterHome == null) {
                logger.error(JMETER_HOME + " environment variable is not set. JMeter test execution may fail.");
            } else {
                logger.info(JMETER_HOME + ": " + jmeterHome);
            }

            ShellExecutor shellExecutor = new ShellExecutor(Paths.get(testLocation));
            int exitCode = shellExecutor.executeCommand("bash " + script);

            if (exitCode > 0) {
                logger.error(StringUtil.concatStrings("Error occurred while executing the test: ", testName, ", at: ",
                        testScenario.getDir(), ". Script exited with a status code of ", exitCode));
            }

        } catch (CommandExecutionException e) {
            this.testScenario.setStatus(Status.ERROR);
            throw new TestAutomationException(String.format("Error executing scenario " +
                    "script%s", script), e);
        }
    }

    /**
     * This method moves the test-result artifacts (ex: JTL files, logs) to relevant TestGrid build directory to
     * persist for future references. In addition, it also creates a compressed file of all the result artifacts.
     *
     * @param testLocation directory belongs to the scenario where all the output artifacts can be found.
     */
    private void persistResultArtifacts(String testLocation) throws TestAutomationException {
        try {
            List<String> files = FileUtil.getFilesOnDirectory(testLocation, SCENARIO_RESULTS_FILTER_PATTERN);
            if (!files.isEmpty()) {
                String zipFilePath = TestGridUtil.deriveScenarioArtifactPath(testScenario,
                        testScenario.getDir() + TestGridConstants.TESTGRID_COMPRESSED_FILE_EXT);
                for (String filePath : files) {
                    File file = new File(filePath);
                    File destinationFile = new File(
                            TestGridUtil.deriveScenarioArtifactPath(testScenario, file.getName()));
                    FileUtils.copyFile(file, destinationFile);
                }
                FileUtil.compressFiles(files, zipFilePath);
            }
        } catch (IOException | TestGridException e) {
            throw new TestAutomationException("Error occurred while persisting scenario test-results." +
                    "Scenario ID: " + testScenario.getId() + ", Scenario Directory: " + testScenario.getDir(), e);
        }
    }

}<|MERGE_RESOLUTION|>--- conflicted
+++ resolved
@@ -18,33 +18,20 @@
 
 package org.wso2.testgrid.automation.executor;
 
-import org.apache.commons.io.FileUtils;
 import org.slf4j.Logger;
 import org.slf4j.LoggerFactory;
 import org.wso2.testgrid.automation.TestAutomationException;
 import org.wso2.testgrid.common.DeploymentCreationResult;
 import org.wso2.testgrid.common.ShellExecutor;
 import org.wso2.testgrid.common.Status;
-import org.wso2.testgrid.common.TestGridConstants;
 import org.wso2.testgrid.common.TestScenario;
 import org.wso2.testgrid.common.exception.CommandExecutionException;
-import org.wso2.testgrid.common.exception.TestGridException;
 import org.wso2.testgrid.common.util.EnvironmentUtil;
-import org.wso2.testgrid.common.util.FileUtil;
 import org.wso2.testgrid.common.util.StringUtil;
 import org.wso2.testgrid.common.util.TestGridUtil;
 
 import java.io.File;
-<<<<<<< HEAD
-import java.io.IOException;
 import java.nio.file.Paths;
-import java.util.List;
-
-
-import static org.wso2.testgrid.common.TestGridConstants.SCENARIO_RESULTS_FILTER_PATTERN;
-=======
-import java.nio.file.Paths;
->>>>>>> 25885cab
 
 /**
  * Responsible for performing the tasks related to execution of single JMeter solution.
@@ -94,30 +81,4 @@
         }
     }
 
-    /**
-     * This method moves the test-result artifacts (ex: JTL files, logs) to relevant TestGrid build directory to
-     * persist for future references. In addition, it also creates a compressed file of all the result artifacts.
-     *
-     * @param testLocation directory belongs to the scenario where all the output artifacts can be found.
-     */
-    private void persistResultArtifacts(String testLocation) throws TestAutomationException {
-        try {
-            List<String> files = FileUtil.getFilesOnDirectory(testLocation, SCENARIO_RESULTS_FILTER_PATTERN);
-            if (!files.isEmpty()) {
-                String zipFilePath = TestGridUtil.deriveScenarioArtifactPath(testScenario,
-                        testScenario.getDir() + TestGridConstants.TESTGRID_COMPRESSED_FILE_EXT);
-                for (String filePath : files) {
-                    File file = new File(filePath);
-                    File destinationFile = new File(
-                            TestGridUtil.deriveScenarioArtifactPath(testScenario, file.getName()));
-                    FileUtils.copyFile(file, destinationFile);
-                }
-                FileUtil.compressFiles(files, zipFilePath);
-            }
-        } catch (IOException | TestGridException e) {
-            throw new TestAutomationException("Error occurred while persisting scenario test-results." +
-                    "Scenario ID: " + testScenario.getId() + ", Scenario Directory: " + testScenario.getDir(), e);
-        }
-    }
-
 }