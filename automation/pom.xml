--- conflicted
+++ resolved
@@ -86,14 +86,8 @@
             <artifactId>commons-lang3</artifactId>
         </dependency>
         <dependency>
-<<<<<<< HEAD
-            <groupId>org.mockito</groupId>
-            <artifactId>mockito-all</artifactId>
-            <scope>test</scope>
-=======
             <groupId>org.awaitility</groupId>
             <artifactId>awaitility</artifactId>
->>>>>>> 134dac10
         </dependency>
     </dependencies>
 </project>