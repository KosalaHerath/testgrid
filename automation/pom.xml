--- conflicted
+++ resolved
@@ -113,10 +113,7 @@
         <dependency>
             <groupId>org.wso2.carbon.testgrid</groupId>
             <artifactId>org.wso2.carbon.testgrid.common</artifactId>
-<<<<<<< HEAD
-            <version>0.9.0-SNAPSHOT</version>
-=======
->>>>>>> 013ce3ba
+
         </dependency>
     </dependencies>
 </project>